--- conflicted
+++ resolved
@@ -20,13 +20,9 @@
     load_gen_table!(config, data)
     load_branch_table!(config, data)
     load_hours_table!(config, data)
-<<<<<<< HEAD
-    load_af!(config, data)
     load_voll!(config, data)
-=======
     load_af_table!(config, data)
     load_demand_table!(config, data)
->>>>>>> 1207419e
 
     return data
 end
@@ -38,25 +34,7 @@
 """
 function load_gen_table!(config, data)
     gen = load_table(config[:gen_file])
-<<<<<<< HEAD
-    force_table_types!(gen, :gen,
-        :bus_idx=>Int64,
-        :status=>Bool,
-        :genfuel=>String,
-        :gentype=>String,
-        :pcap0=>Float64,
-        :pcap_min=>Float64,
-        :pcap_max=>Float64,
-        :fom=>Float64,
-        :vom=>Float64,
-    )
-    # force_table_types!(gen, :gen,
-    #     :capex=>Float64,
-    #     optional=true
-    # )
-=======
     force_table_types!(gen, :gen, summarize_gen_table())
->>>>>>> 1207419e
     data[:gen] = gen
     return
 end
@@ -194,7 +172,6 @@
 end
 
 """
-<<<<<<< HEAD
     load_voll!(config, data)
 
 Return the marginal cost of load curtailment / VOLL as a variable in data
@@ -205,7 +182,7 @@
     hasmethod(Float64, Tuple{typeof(data[:voll])}) || error("data[:voll] cannot be converted to a Float64")
     Float64.(data[:voll]) 
 end
-=======
+"""
     load_demand_table!(config, data)
 """
 function load_demand_table!(config, data)
@@ -234,7 +211,6 @@
         _add_view!(c, row.pd)
     end
 end  
->>>>>>> 1207419e
 
 
 # Helper Functions
@@ -499,7 +475,6 @@
 export get_bus_value
 
 """
-<<<<<<< HEAD
     get_branch_value(data, var::Symbol, branch_idx, year_idx, hour_idx) -> val
 
 Retrieve the `var` value for bus `bus_idx` in year `year_idx` at hour `hour_idx`
@@ -512,8 +487,6 @@
 export get_branch_value
 
 """
-=======
->>>>>>> 1207419e
     get_gen_subarea(data, gen_idx::Int64, area::String) -> subarea
 
     get_gen_subarea(data, gen, area) -> subarea
@@ -692,7 +665,31 @@
     return c
 end
 
-<<<<<<< HEAD
+"""
+    DemandContainer()
+
+Contains a vector of views of the demand_array, so that it is possible to access by 
+"""
+struct DemandContainer <: Container
+    v::Vector{SubArray{Float64, 2, Array{Float64, 3}, Tuple{Int64, Base.Slice{Base.OneTo{Int64}}, Base.Slice{Base.OneTo{Int64}}}, true}}
+end
+
+_add_view!(c::DemandContainer, v) = push!(c.v, v)
+
+DemandContainer() = DemandContainer(SubArray{Float64, 2, Array{Float64, 3}, Tuple{Int64, Base.Slice{Base.OneTo{Int64}}, Base.Slice{Base.OneTo{Int64}}}, true}[])
+function Base.getindex(c::DemandContainer, year_idx, hour_idx)
+    isempty(c.v) && return 0.0
+    return sum(vv->vv[year_idx, hour_idx], c.v)::Float64
+end
+
+function Base.show(io::IO, c::DemandContainer)
+    isempty(c.v) && return print(io, "empty DemandContainer")
+    l,m = size(c.v[1])
+    n = length(c.v)
+    print(io, "$n-element DemandContainer of $(l)×$m Matrix")
+end
+
+
 
 ## Moved from dcopf, will organize later
 
@@ -812,28 +809,4 @@
     return data[:voll]
 end
 export get_voll
-=======
-"""
-    DemandContainer()
-
-Contains a vector of views of the demand_array, so that it is possible to access by 
-"""
-struct DemandContainer <: Container
-    v::Vector{SubArray{Float64, 2, Array{Float64, 3}, Tuple{Int64, Base.Slice{Base.OneTo{Int64}}, Base.Slice{Base.OneTo{Int64}}}, true}}
-end
-
-_add_view!(c::DemandContainer, v) = push!(c.v, v)
-
-DemandContainer() = DemandContainer(SubArray{Float64, 2, Array{Float64, 3}, Tuple{Int64, Base.Slice{Base.OneTo{Int64}}, Base.Slice{Base.OneTo{Int64}}}, true}[])
-function Base.getindex(c::DemandContainer, year_idx, hour_idx)
-    isempty(c.v) && return 0.0
-    return sum(vv->vv[year_idx, hour_idx], c.v)::Float64
-end
-
-function Base.show(io::IO, c::DemandContainer)
-    isempty(c.v) && return print(io, "empty DemandContainer")
-    l,m = size(c.v[1])
-    n = length(c.v)
-    print(io, "$n-element DemandContainer of $(l)×$m Matrix")
-end
->>>>>>> 1207419e
+
