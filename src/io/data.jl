################################################################################
# Main Data Interfaces
################################################################################

"""
    read_data(config) -> data

Pulls in data found in files listed in the `config`, and stores into `data`.

Calls the following functions:
* [`read_data_files!(config, data)`](@ref) - read in the data from files
* [`modify_raw_data!(config, data)`](@ref) - Gives [`Modification`](@ref)s a chance to modify the raw data before the data gets setup.
* [`setup_data!(config, data)`](@ref) - Sets up the data, modifying/adding to the tables as needed.
* [`modify_setup_data!(config, data)`](@ref) - Gives [`Modification`](@ref)s a chance to modify the setup data before the model is built.
"""
function read_data(config)
    log_header("READING DATA")

    # Try loading the data directly
    if haskey(config, :data_file)
        @info "Reading data from $(config[:data_file])"
        data = deserialize(config[:data_file])
        return data
    end
    data = OrderedDict{Symbol, Any}()
    
    read_data!(config, data)

    return data
end

"""
    read_data!(config, data) -> data

Loads data specified by `config` into `data`. `data` can be empty or full.
"""
function read_data!(config, data)
    # Check to see if data is empty
    if ~isempty(data)
        @warn "Inside read_data! and `data` is not empty, clearing."
        empty!(data)
    end

    read_data_files!(config, data)
    modify_raw_data!(config, data)
    setup_data!(config, data)  
    modify_setup_data!(config, data)

    # Save the data to file as specified.
    if get(config, :save_data, true)
        serialize(get_out_path(config, "data.jls"), data)
    end
    return data
end
export read_data!

"""
    read_data_files!(config, data)

Loads in the data files presented in the `config`.
"""
function read_data_files!(config, data)
    read_summary_table!(config, data)

    # Other things to read in
    read_voll!(config, data)
    read_years!(config, data)

    read_table!(config, data, :bus_file      => :bus)
    read_table!(config, data, :gen_file      => :gen)
    read_table!(config, data, :branch_file   => :branch)
    read_table!(config, data, :hours_file    => :hours)
    read_table!(config, data, :nominal_load_file   => :nominal_load)
    

    # Optional tables
    read_table!(config, data, :af_file       => :af_table, optional = true)
    read_table!(config, data, :load_shape_file=>:load_shape, optional=true)
    read_table!(config, data, :load_match_file=>:load_match, optional=true)
    read_table!(config, data, :load_add_file=>:load_add, optional=true)
    read_table!(config, data, :build_gen_file => :build_gen, optional=true)
    read_table!(config, data, :gentype_genfuel_file => :genfuel, optional=true)
end
export read_data_files!

"""
    modify_raw_data!(config, data)

Allows [`Modification`](@ref)s to modify the raw data - calls [`modify_raw_data!(mod, config, data)`](@ref)
"""
function modify_raw_data!(config, data)    
    for (sym, mod) in get_mods(config)
        modify_raw_data!(mod, config, data)
    end
    return nothing
end

"""
    modify_setup_data!(config, data)

Allows [`Modification`](@ref)s to modify the raw data - calls [`modify_setup_data!(mod, config, data)`](@ref)
"""
function modify_setup_data!(config, data)    
    for (sym, mod) in get_mods(config)
        modify_setup_data!(mod, config, data)
    end
    return nothing
end

"""
    setup_data!(config, data)

Sets up the data, modifying, adding to, or combining the tables as needed.
New generators built in the `setup_gen_table!` function. 
"""
function setup_data!(config, data)

    # Note that order matters for these functions because later ones rely on data from earlier tables.
    setup_table!(config, data, :build_gen)
    setup_table!(config, data, :genfuel)
    setup_table!(config, data, :bus)
    setup_table!(config, data, :branch)
    setup_table!(config, data, :hours)
    setup_table!(config, data, :nominal_load)
    setup_table!(config, data, :gen) # needs to come after build_gen setup for newgens
    setup_table!(config, data, :af_table)
    setup_table!(config, data, :adjust_yearly)
    setup_table!(config, data, :adjust_hourly)
    setup_table!(config, data, :adjust_by_age)
end
export setup_data!

"""
    setup_table!(config, data, table_name)

Sets up the `data[:table_name]`.  Calls `setup_table!(config, data, Val(table_name))`, if defined.
"""
function setup_table!(config, data, table_name::Symbol)
    if hasmethod(setup_table!, Tuple{typeof(config), typeof(data), Val{table_name}}) && has_table(data, table_name)
        @info "Setting up data[:$(table_name)]"
        setup_table!(config, data, Val(table_name))
    end
    return 
end
export setup_table!


"""
    summarize_table(s::Symbol) -> summary::DataFrame

Returns a summary of the table `s`.  Note that more information can be provided in the the `summary_table`, which contains a summary of all tables, including all information from `summarize_table`, plus additional columns specified.

See also [`get_table(data, name)`](@ref), [`read_summary_table!(config, data)`](@ref), [`get_table_summary(data, name)`](@ref)
"""
function summarize_table(s::Symbol)
    return summarize_table(Val(s))
end
export summarize_table


################################################################################
# Data Loading
################################################################################

"""
    read_table(filename) -> table

Loads a table from filename, where filename is a csv.
"""
function read_table(filename::String)
    CSV.read(filename, DataFrame, missingstring=nothing, stripwhitespace=true)
end

"""
    read_table(filenames::AbstractVector) -> table

Reads tables in from `filenames`, appending them together.
"""
function read_table(filenames::AbstractVector)
    table = read_table(first(filenames))
    for i in 2:length(filenames)
        filename = filenames[i]
        tmp = read_table(filename)
        append!(table, tmp)
    end
    return table
end
export read_table


"""
    read_table!(config, data, p::Pair)
    
Loads the table from the file in `config[p[1]]` into `data[p[2]]`
"""
function read_table!(config, data, p::Pair{Symbol, Symbol}; optional=false)
    optional===true && !haskey(config, first(p)) && return
    @info "Loading data[:$(last(p))] from $(config[first(p)])"
    table_file = config[first(p)]::String
    table_name = last(p)
    table = read_table(data, table_file, table_name)
    st = get_table_summary(data, table_name)
    
    data[table_name] = table

    # Add other columns to the summary, with NA unit and empty descriptions
    for name in propertynames(table)
        name in st.column_name && continue
        add_table_col!(data, table_name, name, table[!, name], NA, "")
    end
    return
end

"""
    read_table(data, table_file, table_name) -> table

Reads a table from `table_file`, pulling in the summary from `data[:summary_table]`, and forcing types.  Returns the resulting `table`.
"""
function read_table(data, table_file, table_name)
    table = read_table(table_file)
    st = get_table_summary(data, table_name)
    force_table_types!(table, table_name, st)
    
    # Force columns that have unknown number of columns.
    for row in eachrow(st)
        if row.column_name == :h_
            for i in 1:get_num_hours(data)
                force_table_types!(table, string("h",i) => row.data_type, optional = !(row.required))
            end
        elseif row.column_name == :y_
            for yr in get_years(data)
                force_table_types!(table, yr => row.data_type, optional = !(row.required))
            end
        elseif row.column_name == :filter_
            for i in 1:1000 # arbitrarily high limit
                col_name = "filter$i"
                if hasproperty(table, col_name)
                    force_table_types!(table, col_name => row.data_type, optional = !(row.required))
                end
            end
        end
    end
<<<<<<< HEAD
    data[table_name] = table

    # Add other columns to the summary, with NA unit and empty descriptions
    for name in propertynames(table)
        name in st.column_name && continue
        name_str = string(name)
        match(r"h\d+", name_str) !== nothing && continue
        match(r"y\d+", name_str) !== nothing && continue
        add_table_col!(data, table_name, name, table[!, name], NA, "", warn_overwrite=false)
    end
    return
=======
    return table
>>>>>>> 6899fb05
end
export read_table


"""
    read_summary_table!(config, data)

Loads in the summary table for each of the other tables.
"""
function read_summary_table!(config, data)
    st = DataFrame(
        :table_name => Symbol[],
        :column_name => Symbol[],
        :data_type => Type[],
        :unit => Type{<:Unit}[],
        :required => Bool[],
        :description => String[],
    )

    # Loop through and add all the tables for which summarize_table has been defined
    for m in methods(summarize_table)
        if m.sig.parameters[2] <: Val
            append_to_summary_table!(st, m.sig.parameters[2]())
        end
    end

    rows_to_add = DataFrameRow[]
    if haskey(config, :summary_table_file)
        gst = groupby(st, [:table_name, :column_name])
        df = read_table(config[:summary_table_file])

        force_table_types!(df, :summary_table,
            (cn=>eltype(st[!,cn]) for cn in propertynames(st))...
        )

        for row in eachrow(df)
            if haskey(gst, (row.table_name, row.column_name))
                continue
            end
            push!(rows_to_add, row)
        end        
    end

    for row in rows_to_add
        push!(st, row)
    end

    data[:summary_table] = st
    
    # Make a dictionary of units such that d[(:table_name, :column_name)] = unit 
    data[:unit_lookup] = Dict(
        (row.table_name, row.column_name)=>row.unit for row in eachrow(st)
    )
    data[:desc_lookup] = Dict(
        (row.table_name, row.column_name)=>row.description for row in eachrow(st)
    )
    
    return
end
export read_summary_table!

"""
    append_to_summary_table!(summary_table::DataFrame, v::Val)

Appends a summary table, from `summarize_table(s)`, to `summary_table`
"""
function append_to_summary_table!(summary_table::DataFrame, v::V) where {s, V<:Val{s}}
    st = summarize_table(v)
    st.table_name .= s
    append!(summary_table, st)
end

"""
    read_voll!(config, data)

Return the marginal cost of load curtailment / VOLL as a variable in data
"""
function read_voll!(config, data)
    data[:voll] = Float64(config[:voll]) 
end
export read_voll!

"""
    read_years!(config, data)

Loads the years from config into data
"""
function read_years!(config, data)
    data[:years] = config[:years]
    return
end
export read_years!

"""
    force_table_types!(df::DataFrame, name, pairs...)

Forces `df` to have columns associated with column=>Type `pairs`.  The table's `name` is included for descriptive errors.
"""
function force_table_types!(df::DataFrame, name, pairs...; optional=false)
    for (col, T) in pairs
        if ~hasproperty(df, col)
            optional ? continue : error(":$name table missing column :$col")
        end
        ET = eltype(df[!,col])
        ET <: T && continue
        hasmethod(T, Tuple{ET}) || error("Column $name[$col] cannot be forced into type $T from type $ET")
        df[!, col] = T.(df[!,col])
    end
end
export force_table_types!

function force_table_types!(df::DataFrame, name, summary::AbstractDataFrame; kwargs...) 
    for row in eachrow(summary)
        force_table_types!(df, name, row; kwargs...)
    end
end

function force_table_types!(df::DataFrame, name, row::DataFrameRow; kwargs...)
    col = row["column_name"]
    req = row["required"]
    T = row["data_type"]
    if ~hasproperty(df, col)
        # Return for special column identifiers - these will get checked inside read_table!
        col === :h_ && return
        col === :y_ && return
        col === :filter_ && return
        req || return
        error(":$name table missing column :$col")
    end
    ET = eltype(df[!,col])
    if ~(ET <: T)
        hasmethod(T, Tuple{ET}) || error("Column $name[$col] with eltype $ET cannot be forced into type $T")
        df[!, col] = T.(df[!,col])
    end
    return
end


################################################################################
# Table Setup
################################################################################

"""
    setup_table!(config, data, ::Val{:gen})

Sets up the generator table.
Creates potential new generators and exogenously built generators. 
Calls [`setup_new_gens!`](@ref)
Creates capex_obj column which is the capex cost seen in the objective function. It is a ByYear column that is only non zero for year_on.
Creates age column which is a ByYear column. Unbuilt generators have a negative age before year_on.
"""
function setup_table!(config, data, ::Val{:gen})
    bus = get_table(data, :bus)
    gen = get_table(data, :gen)

    data[:gen_table_original_cols] = propertynames(gen)

    #removes capex_obj if read in from previous sim
    :capex_obj in propertynames(data[:gen]) && select!(data[:gen], Not(:capex_obj))

    #set build_status to 'built' for all gens marked 'new'. This marks gens built in a previous sim as 'built'.
    c = ==("new") # Comparison, one allocation
    b = "built" # pre-allocate
    transform!(gen, :build_status => ByRow(s->c(s) ? b : s) => :build_status) # transform in-place

    ### Create new gens and add to the gen table
    if haskey(config, :build_gen_file) 
        setup_new_gens!(config, data)  
    end  

    ### Create capex_obj (the capex used in the optimization/objective function)
    # set to capex for unbuilt generators in the year_on
    # set to 0 for already built capacity because capacity expansion isn't considered for existing generators
    capex_obj = Container[ByNothing(0.0) for i in 1:nrow(gen)]
    for idx_g in 1:nrow(gen)
        g = gen[idx_g,:]
        g_capex_obj = [(g.build_status=="unbuilt")* g.capex*(g.year_on==year) for year in get_years(data)]
        capex_obj[idx_g] = ByYear(g_capex_obj) 
    end
    add_table_col!(data, :gen, :capex_obj, capex_obj, DollarsPerMWBuiltCapacity, "Hourly capital expenditures that is passed into the objective function. 0 for already built capacity")

    
    ### Add age column as by ByYear based on year_on
    years = year2float.(get_years(data))
    gen_age = Container[ByNothing(0.0) for i in 1:nrow(gen)]
    for idx_g in 1:nrow(gen)
        year_on = year2float(gen[idx_g, :year_on])
        g_age = [year - year_on for year in years]
        gen_age[idx_g] = ByYear(g_age)
    end

    add_table_col!(data, :gen, :age, gen_age, NumYears, "The age of the generator in each simulation year, given as a byYear container. Negative age is given for gens before their year_on.")

    ### Map bus characteristics to generators
    names_before = propertynames(gen)
    leftjoin!(gen, bus, on=:bus_idx)
    disallowmissing!(gen)
    names_after = propertynames(gen)

    for name in names_after
        name in names_before && continue
        add_table_col!(data, :gen, name, gen[!,name], get_table_col_unit(data, :bus, name), get_table_col_description(data, :bus, name), warn_overwrite=false)
    end

    # Add necessary columns if they don't exist.
    hasproperty(gen, :af) || (gen.af = fill(ByNothing(1.0), nrow(gen)))
    hasproperty(gen, :fuel_cost) || (gen.fuel_cost = fill(ByNothing(0.0), nrow(gen)))
    return gen
end
export setup_table!

"""
    setup_table!(config, data, ::Val{:build_gen})

Sets up the new generator characteristics/specs table.
"""
function setup_table!(config, data, ::Val{:build_gen})
    # Return if there is no build_gen_file
    if ~haskey(config, :build_gen_file) 
        return
    end

end
export setup_table!

"""
    setup_table!(config, data, ::Val{:bus})

Sets up the bus table.  
* Makes a `:bus_idx` to track row numbers.
"""
function setup_table!(config, data, ::Val{:bus})
    bus = get_table(data, :bus)
    bus_idx = collect(1:nrow(bus))
    add_table_col!(data, :bus, :bus_idx, bus_idx, NA, "The bus index of each bus, should correspond to the row number, used for joining.")
    return
end
export setup_table!

"""
    setup_table!(config, data, ::Val{:branch})

Sets up the branch table.
* Makes bus[:connected_branch_idxs] which contains a vector of the signed index of each branch leaving that bus. (`+` for `f_bus_idx`, `-` for `to_bus_idx`). 
"""
function setup_table!(config, data, ::Val{:branch})
    branch = get_table(data, :branch)
    hasproperty(branch, :status) && filter!(:status => ==(true), branch)

    # Handle duplicate lines
    if ~allunique((row.f_bus_idx,row.t_bus_idx) for row in eachrow(branch))
        @warn "Handling Duplicate Lines"
        gdf = groupby(branch, [:f_bus_idx, :t_bus_idx])
        cols_remaining = setdiff(propertynames(branch), [:f_bus_idx, :t_bus_idx, :x, :pflow_max])
        res = combine(gdf,
            [:pflow_max, :x] => ((pflow_max, x)->(minimum(prod, zip(pflow_max, x)))/(inv(sum(inv, x)))) => :pflow_max,
            :x => (x->(inv(sum(inv, x)))) => :x,
            (col=>first=>col for col in cols_remaining)...
        )
        branch = res
        data[:branch] = res
    end



    bus = get_table(data, :bus)

    # Add connected branches, connected buses.
    connected_branch_idxs = [Int64[] for _ in 1:nrow(bus)]
    add_table_col!(data, :bus, :connected_branch_idxs, connected_branch_idxs, NA, "A vector containing the indices of the branches connected to this bus")
    for (br_idx, br) in enumerate(eachrow(branch))
        f_bus_idx = br.f_bus_idx::Int64
        t_bus_idx = br.t_bus_idx::Int64
        push!(bus[f_bus_idx, :connected_branch_idxs], br_idx)
        push!(bus[t_bus_idx, :connected_branch_idxs], -br_idx)
    end
    return
end
export setup_table!

"""
    setup_table!(config, data, ::Val{:hours})

Doesn't do anything yet.
"""
function setup_table!(config, data, ::Val{:hours})
    weights = get_hour_weights(data)
    data[:hours_container] = HoursContainer(weights)
    return
end

@doc raw"""
    setup_table!(config, data, ::Val{:af_table})

Populates the `af` column of the `gen_table`.  

Updates the generator table with the availability factors provided.  By default assigns an availability factor of `1.0` for every generator.  See [`summarize_table(::Val{:af_table})`](@ref).

Often, generators are unable to generate energy at their nameplate capacity over the course of any given representative hour.  This could depend on any number of things, such as how windy it is during a given representative hour, the time of year, the age of the generating unit, etc.  The ratio of available generation capacity to nameplate generation capacity is referred to as the availability factor (AF).

The availability factor table includes availability factors for groups of generators specified by any combination of area, genfuel, gentype, year, and hour.

```math
P_{G_{g,h,y}} \leq f_{\text{avail}_{g,h,y}} \cdot P_{C{g,y}} \qquad \forall \{g \in \text{generators}, h \in \text{hours}, y \in \text{years} \}
```
"""
function setup_table!(config, data, ::Val{:af_table})
    # Fill in gen table with default af of 1.0 for every hour
    gens = get_table(data, :gen)
    default_af = ByNothing(1.0)
    gens.af = Container[default_af for _ in 1:nrow(gens)]
    
    # Return if there is no af_file
    if ~haskey(data, :af_table) 
        return
    end

    af_table = data[:af_table]

    hr_idx = findfirst(s->s=="h1",names(af_table))
    all_years = get_years(data)
    nyr = get_num_years(data)
    nhr = get_num_hours(data)

    for i = 1:nrow(af_table)
        row = af_table[i, :]
        if get(row, :status, true) == false
            continue
        end

        if !haskey(row, :year) || isempty(row.year)
            yr_idx = (:)
        elseif row.year ∈ all_years
            yr_idx = findfirst(==(row.year), all_years)
        else
            continue
        end
        
        pairs = parse_comparisons(row)
        gens = get_table(data, :gen, pairs)

        isempty(gens) && continue
        
        af = [row[i_hr] for i_hr in hr_idx:(hr_idx + nhr - 1)]
        foreach(eachrow(gens)) do gen
            gen.af = set_hourly(gen.af, af, yr_idx, nyr)
        end
    end
    return data
end

"""
    setup_table!(config, data, ::Val{:genfuel}) -> nothing

Currently does nothing
"""
function setup_table!(config, data, ::Val{:genfuel})
end


# Table Summaries
################################################################################
@doc """
    summarize_table(::Val{:gen})

$(table2markdown(summarize_table(Val(:gen))))
"""
function summarize_table(::Val{:gen})
    df = TableSummary()
    push!(df, 
        (:bus_idx, Int64, NA, true, "The index of the `bus` table that the generator corresponds to"),
        (:status, Bool, NA, false, "Whether or not the generator is in service"),
        (:build_status, String15, NA, true, "Whether the generator is `built`, '`new`, or `unbuilt`. All generators marked `new` when the gen file is read in will be changed to `built`.  Can also be changed to `retired_exog` or `retired_endog` after the simulation is run.  See [`update_build_status!`](@ref)"),
        (:build_type, AbstractString, NA, true, "Whether the generator is 'real', 'exog' (exogenously built), or 'endog' (endogenously built)"),
        (:build_id, AbstractString, NA, true, "Identifier of the build row.  For pre-existing generators not specified in the build file, this is usually left empty"),
        (:year_on, YearString, Year, true, "The first year of operation for the generator. (For new gens this is also the year it was built)"),
        (:year_off, YearString, Year, true, "The first year that the generator is no longer operating."),
        (:genfuel, AbstractString, NA, true, "The fuel type that the generator uses"),
        (:gentype, AbstractString, NA, true, "The generation technology type that the generator uses"),
        (:pcap0, Float64, MWCapacity, true, "Starting nameplate power generation capacity for the generator"),
        (:pcap_min, Float64, MWCapacity, true, "Minimum nameplate power generation capacity of the generator (normally set to zero to allow for retirement)"),
        (:pcap_max, Float64, MWCapacity, true, "Maximum nameplate power generation capacity of the generator"),
        (:vom, Float64, DollarsPerMWhGenerated, true, "Variable operation and maintenance cost per MWh of generation"),
        (:fuel_cost, Float64, DollarsPerMWhGenerated, false, "Fuel cost per MWh of generation"),
        (:fom, Float64, DollarsPerMWCapacity, true, "Hourly fixed operation and maintenance cost for a MW of generation capacity"),
        (:capex, Float64, DollarsPerMWBuiltCapacity, false, "Hourly capital expenditures for a MW of generation capacity"),
        (:cf_min, Float64, MWhGeneratedPerMWhCapacity, false, "The minimum capacity factor, or operable ratio of power generation to capacity for the generator to operate.  Take care to ensure this is not above the hourly availability factor in any of the hours, or else the model may be infeasible."),
        (:cf_max, Float64, MWhGeneratedPerMWhCapacity, false, "The maximum capacity factor, or operable ratio of power generation to capacity for the generator to operate"),
        (:af, Float64, MWhGeneratedPerMWhCapacity, false, "The availability factor, or maximum available ratio of pewer generation to nameplate capacity for the generator."),
        (:emis_co2, Float64, ShortTonsPerMWhGenerated, false, "The emission rate per MWh of CO2"),
        (:capt_co2_percent, Float64, ShortTonsPerMWhGenerated, false, "The percentage of co2 emissions captured, to be sequestered."),
    )
    return df
end


@doc """
    summarize_table(::Val{:bus})

$(table2markdown(summarize_table(Val(:bus))))
"""
function summarize_table(::Val{:bus})
    df = TableSummary()
    push!(df, 
        (:ref_bus, Bool, NA, true, "Whether or not the bus is a reference bus.  There should be a single reference bus for each island."),
    )
    return df
end

@doc """
    summarize_table(::Val{:branch})

$(table2markdown(summarize_table(Val(:branch))))
"""
function summarize_table(::Val{:branch})
    df = TableSummary()
    push!(df, 
        (:f_bus_idx, Int64, NA, true, "The index of the `bus` table that the branch originates **f**rom"),
        (:t_bus_idx, Int64, NA, true, "The index of the `bus` table that the branch goes **t**o"),
        (:status, Bool, NA, false, "Whether or not the branch is in service"),
        (:x, Float64, PU, true, "Per-unit reactance of the line (resistance assumed to be 0 for DC-OPF)"),
        (:pflow_max, Float64, MWFlow, true, "Maximum power flowing through the branch")
    )
    return df
end

@doc """
    summarize_table(::Val{:hours})

$(table2markdown(summarize_table(Val(:hours))))
"""
function summarize_table(::Val{:hours})
    df = TableSummary()
    push!(df, 
        (:hours, Float64, Hours, true, "The number of hours spent in each representative hour over the course of a year (must sum to 8760)"),
    )
    return df
end

@doc """
    summarize_table(::Val{:af_table})

$(table2markdown(summarize_table(Val(:af_table))))
"""
function summarize_table(::Val{:af_table})
    df = TableSummary()
    push!(df, 
        (:area, AbstractString, NA, true, "The area with which to filter by. I.e. \"state\". Leave blank to not filter by area."),
        (:subarea, AbstractString, NA, true, "The subarea to include in the filter.  I.e. \"maryland\".  Leave blank to not filter by area."),
        (:genfuel, AbstractString, NA, true, "The fuel type that the generator uses. Leave blank to not filter by genfuel."),
        (:gentype, AbstractString, NA, true, "The generation technology type that the generator uses. Leave blank to not filter by gentype."),
        (:year, YearString, Year, false, "The year to apply the AF's to, expressed as a year string prepended with a \"y\".  I.e. \"y2022\""),
        (:status, Bool, NA, false, "Whether or not to use this AF adjustment"),
        (:h_, Float64, MWhGeneratedPerMWhCapacity, true, "Availability factor of hour _.  Include 1 column for each hour in the hours table.  I.e. `:h1`, `:h2`, ... `:hn`"),
    )
    return df
end


@doc """
    summarize_table(::Val{:build_gen})

$(table2markdown(summarize_table(Val(:build_gen))))
"""
function summarize_table(::Val{:build_gen})
    df = TableSummary()
    push!(df, 
        (:area, AbstractString, NA, true, "The area with which to filter by. I.e. \"state\". Leave blank to not filter by area."),
        (:subarea, AbstractString, NA, true, "The subarea to include in the filter.  I.e. \"maryland\".  Leave blank to not filter by area."),
        (:build_status, String15, NA, true, "Whether the generator is `built`, '`new`, or `unbuilt`. All generators marked `new` when the gen file is read in will be changed to `built`.  Can also be changed to `retired_exog` or `retired_endog` after the simulation is run.  See [`update_build_status!`](@ref)"),
        (:build_type, AbstractString, NA, true, "Whether the generator is 'real', 'exog' (exogenously built), or 'endog' (endogenously built). Should either be exog or endog for buil_gen."),
        (:build_id, AbstractString, NA, true, "Identifier of the build row.  Each generator made using this build spec will inherit this `build_id`"),
        (:genfuel, AbstractString, NA, true, "The fuel type that the generator uses. Leave blank to not filter by genfuel."),
        (:gentype, AbstractString, NA, true, "The generation technology type that the generator uses. Leave blank to not filter by gentype."),
        (:status, Bool, NA, false, "Whether or not to use this set of characteristics/specs"),
        (:pcap0, Float64, MWCapacity, true, "Starting nameplate power generation capacity for the generator. Should be 0 for endog new gens."),
        (:pcap_min, Float64, MWCapacity, true, "Minimum nameplate power generation capacity of the generator (normally set to zero to allow for retirement)"),
        (:pcap_max, Float64, MWCapacity, true, "Maximum nameplate power generation capacity of the generator"),
        (:vom, Float64, DollarsPerMWhGenerated, true, "Variable operation and maintenance cost per MWh of generation"),
        (:fuel_cost, Float64, DollarsPerMWhGenerated, false, "Fuel cost per MWh of generation"),
        (:fom, Float64, DollarsPerMWCapacity, true, "Hourly fixed operation and maintenance cost for a MW of generation capacity"),
        (:capex, Float64, DollarsPerMWBuiltCapacity, false, "Hourly capital expenditures for a MW of generation capacity"),
        (:cf_min, Float64, MWhGeneratedPerMWhCapacity, false, "The minimum capacity factor, or operable ratio of power generation to capacity for the generator to operate.  Take care to ensure this is not above the hourly availability factor in any of the hours, or else the model may be infeasible."),
        (:cf_max, Float64, MWhGeneratedPerMWhCapacity, false, "The maximum capacity factor, or operable ratio of power generation to capacity for the generator to operate"),
        (:year_on, YearString, Year, true, "The first year of operation for the generator. (For new gens this is also the year it was built). Endogenous unbuilt generators will be left blank"),
        (:age_off, Float64, NumYears, true, "The age at which the generator is no longer operating.  I.e. if `year_on` = `y2030` and `age_off` = `20`, then capacity will be 0 in `y2040`."),
        (:year_on_min, YearString, Year, true, "The first year in which a generator can be built/come online (inclusive). Generators with no restriction and exogenously built gens will be left blank"),
        (:year_on_max, YearString, Year, true, "The last year in which a generator can be built/come online (inclusive). Generators with no restriction and exogenously built gens will be left blank"),
        (:emis_co2, Float64, ShortTonsPerMWhGenerated, false, "The CO2 emission rate of the generator, in short tons per MWh generated.  This is the net emissions. (i.e. not including captured CO2 that gets captured)"),
        (:capt_co2_percent, Float64, ShortTonsPerMWhGenerated, false, "The percentage of co2 emissions captured, to be sequestered."),
    )
    return df
end

@doc """
    summarize_table(::Val{:genfuel})

$(table2markdown(summarize_table(Val(:genfuel))))
"""
function summarize_table(::Val{:genfuel})
    df = TableSummary()
    push!(df, 
        (:gentype, AbstractString, NA, true, "The generator type (ie. ngcc, dist_solar, os_wind)"),
        (:genfuel, AbstractString, NA, true, "The corresponding generator fuel or renewable type (ie. ng, solar, wind)"),
    )
    return df
end

# Data Accessor Functions
################################################################################

"""
    get_table(data, table_name::Symbol) -> table::DataFrame

Retrieves `data[table_name]`, enforcing that it is a DataFrame.  See [`get_table_names`](@ref) for a list of available tables.
"""
function get_table(data, table_name::Symbol)
    return data[table_name]::DataFrame
end

function get_table(data, table_name::AbstractString)
    return get_table(data, Symbol(table_name))
end

"""
    get_table(data, table_name, conditions...) -> subtable::SubDataFrame

Return a subset of the table `table_name` for which the row passes the `conditions`.  Conditions are `Pair`s generally consisting of `<column name> => value`.  Here are some examples of supported conditions:
* `:genfuel => "ng"` - All rows for which `row.genfuel == "ng"`
* `"bus_idx" => 1` - All rows for which `row.bus_idx == 1`.  Note that the column name can be String or Symbol
* `:bus_idx  => "1"` - All rows for which `row.bus_idx == 1`.  Note that this is a String but it will get converted to the eltype of table.bus_idx for the comparison
* `:year_on  => ("y2022", "y2030")` - All rows for which `row.year_on` is between "y2022" and "y2030", inclusive.  Also works for fractional years.
* `:genfuel => ["ng", "solar", "wind"]` - All rows for which `row.genfuel` is either "ng", "solar", or "wind"
* `:emis_co2 => f::Function` - All rows for which f(row.emis_co2) returns `true`.  For example `>(0)`, or `x->(0<x<=0.5)`
"""
function get_table(data, table_name::Union{Symbol, AbstractString}, conditions...)
    table = get_table(data, table_name)
    get_subtable(table, conditions...)
end
export get_table

"""
    get_subtable(table::DataFrame, conditions...)

Returns a `SubDataFrame` of `table`, based on `conditions`.  See [`get_table`](@ref) for ideas of appropriate `conditions`
"""
function get_subtable(table::DataFrame, conditions...)
    row_idxs = get_row_idxs(table, conditions...)
    return view(table, row_idxs, :)
end
export get_subtable

"""
    get_table_row_idxs(data, table_name, conditions...) -> row_idxs::Vector{Int64}

Gets the row indices for `data[table_name]` for which the `conditions` hold true.  See [`get_table`](@ref) for a description of possible conditions
"""
function get_table_row_idxs(data, table_name, conditions...)
    table = get_table(data, table_name)
    row_idxs = get_row_idxs(table, conditions...)
    return row_idxs
end
export get_table_row_idxs

"""
    get_table_col(data, table_name, col_name) -> col::Vector
"""
function get_table_col(data, table_name, col_name)
    table = get_table(data, table_name)
    col = table[!, col_name]
    return col::AbstractVector
end
export get_table_col
"""
    add_table_col!(data, table_name, col_name, col, unit, description)

Adds `col` to `data[table_name][!, col_name]`, also adding the description and unit to the summary table.
"""
function add_table_col!(data, table_name, column_name, col::AbstractVector, unit, description; warn_overwrite = true)
    # Add col to table
    table = get_table(data, table_name)
    hasproperty(table, column_name) && warn_overwrite == true && @warn "Table data[$table_name] already has column $column_name, overwriting"
    table[!, column_name] = col

    # Document in the summary table
    summary_table = get_table(data, :summary_table)
    data_type = _eltype(col)
    row = (;table_name, column_name, data_type, unit, required=false, description)
    push!(summary_table, row)
    data[:unit_lookup][(table_name, column_name)] = unit
    data[:desc_lookup][(table_name, column_name)] = description
end
function add_table_col!(data, table_name, column_name, ar::AbstractArray{<:Real, 3}, unit, description; warn_overwrite = true)
    v = [view(ar, i, :, :) for i in 1:size(ar, 1)]
    return add_table_col!(data, table_name, column_name, v, unit, description; warn_overwrite)
end
function add_table_col!(data, table_name, column_name, ar::AbstractMatrix{<:Real}, unit, description; warn_overwrite = true)
    # Might need to make this into a container.
    v = [view(ar, i, :) for i in 1:size(ar, 1)]
    return add_table_col!(data, table_name, column_name, v, unit, description; warn_overwrite)
end
export add_table_col!


"""
    get_table_col_unit(data, table_name, column_name) -> unit::Type{<:Unit}
"""
function get_table_col_unit(data, table_name::Symbol, column_name::Symbol)
    ul = data[:unit_lookup]::Dict{Tuple{Symbol, Symbol}, DataType}
    unit = get(ul, (table_name, column_name)) do
        cn = string(column_name)
        if contains(cn, r"h\d*")
            haskey(ul, (table_name, :h_)) && return ul[(table_name, :h_)]
        elseif contains(cn, r"y\d*")
            haskey(ul, (table_name, :y_)) && return ul[(table_name, :y_)]
        end
        error("No unit found for table column $table_name[:$column_name].\nConsider defining the column in the summary_table.")
    end::Type{<:Unit}
    return unit
end
function get_table_col_unit(data, table_name, column_name)
    get_table_col_unit(data, Symbol(table_name), Symbol(column_name))
end
export get_table_col_unit

"""
    get_table_col_description(data, table_name, column_name) -> description
"""
function get_table_col_description(data, table_name::Symbol, column_name::Symbol)
    ul = data[:desc_lookup]::Dict{Tuple{Symbol, Symbol}, String}
    desc = get(ul, (table_name, column_name)) do
        cn = string(column_name)
        if contains(cn, r"h\d*")
            haskey(ul, (table_name, :h_)) && return ul[(table_name, :h_)]
        elseif contains(cn, r"y\d*")
            haskey(ul, (table_name, :y_)) && return ul[(table_name, :y_)]
        end
        error("No description found for table column $table_name[:$column_name].\nConsider defining the column in the summary_table.")
    end::String
    return desc
end
function get_table_col_description(data, table_name, column_name)
    get_table_col_description(data, Symbol(table_name), Symbol(column_name))
end
export get_table_col_description

"""
    get_table_col_type(data, table_name, column_name) -> ::Type
"""
function get_table_col_type(data, table_name, column_name)
    return eltype(get_table_col(data, table_name, column_name))
end
export get_table_col_type


_eltype(::AbstractVector{<:Container}) = Float64
_eltype(::AbstractVector{<:AbstractVector{Float64}}) = Float64
_eltype(v) = eltype(v)

"""
    get_table_num(data, table_name, col_name, row_idx, yr_idx, hr_idx) -> num::Float64

Retrieves a `Float64` from  `table[row_idx, col_idx][yr_idx, hr_idx]`.  This indexes into [`Container`](@ref)s as needed and will still work for `Float64` columns.

Related functions:
* [`get_table_val(data, table_name, col_name, row_idx)`](@ref): retrieves the raw value from the table (without indexing by year/hour).
* [`get_num(data, name, yr_idx, hr_idx)`](@ref): retrieves a `Float64` from `data`, indexing by year and hour.
"""
function get_table_num(data, table_name, col_name, row_idx::Int64, yr_idx::Int64, hr_idx)
    table = get_table(data, table_name)
    container = table[row_idx, col_name]
    return container[yr_idx, hr_idx]::Float64
end
function get_table_num(data, table_name, col_name, row_idx::Int64, yr_idx::AbstractString, hr_idx)
    return get_table_num(data, table_name, col_name, row_idx, get_year_idxs(data, yr_idx), hr_idx)
end
export get_table_num

"""
    get_num(data, variable_name, yr_idx, hr_idx) -> num::Float64

Retrieves a `Float64` from `data[variable_name]`, indexing by year and hour.  Works for [`Container`](@ref)s and `Number`s.

Related functions:
* [`get_table_val(data, table_name, col_name, row_idx)`](@ref): retrieves the raw value from the table (without indexing by year/hour).
* [`get_table_num(data, table_name, col_name, row_idx, yr_idx, hr_idx)`](@ref): retrieves the `Float64` from `data[variable_name]`, indexing by year and hour.
"""
function get_num(data, variable_name::Symbol, yr_idx, hr_idx)
    c = data[variable_name]
    return c[yr_idx, hr_idx]::Float64
end
export get_num

"""
    get_table_val(data, table_name, col_name, row_idx) -> val

Returns the value of the table at column `col_name` and row `row_idx`

Related functions:
* [`get_table_num(data, table_name, col_name, row_idx, yr_idx, hr_idx)`](@ref): retrieves the `Float64` from `data[variable_name]`, indexing by year and hour.
* [`get_num(data, name, yr_idx, hr_idx)`](@ref): retrieves a `Float64` from `data`, indexing by year and hour.
"""
function get_table_val(data, table_name, col_name, row_idx)
    table = get_table(data, table_name)
    val = table[row_idx, col_name]
    return val
end
export get_table_val

"""
    get_table_names(data) -> table_list

Returns a list of all the tables in `data`.
"""
function get_table_names(data)
    return [k for (k,v) in data if v isa DataFrame]
end
export get_table_names


"""
    has_table(data, table_name) -> Bool
"""
function has_table(data, table_name::Symbol)
    return haskey(data, table_name) && data[table_name] isa DataFrame
end

function has_table(data, table_name::AbstractString)
    has_table(data, Symbol(table_name))
end
export has_table

"""
    get_table_summary(data, table_name) -> summary::SubDataFrame

Returns a summary of `table_name`, read in from [`summarize_table`](@ref) and [`read_summary_table!`](@ref).
"""
function get_table_summary(data, table_name)
    st = get_table(data, :summary_table)
    return filter(:table_name => ==(table_name), st; view=true)
end
export get_table_summary

"""
    get_load_array(data)

Returns the load array, a 3d array of load indexed by [load_idx, yr_idx, hr_idx]
"""
function get_load_array(data)
    return data[:load_array]::Array{Float64,3}
end
export get_load_array

"""
    get_generator(data, gen_idx) -> row

Returns the row of the gen table corresponding to `gen_idx`
"""
function get_generator(data, gen_idx)
    return get_table(data, :gen)[gen_idx,:]
end

"""
    get_bus(data, bus_idx) -> row

Returns the row of the bus table corresponding to `bus_idx`
"""
function get_bus(data, bus_idx)
    return get_table(data, :bus)[bus_idx,:]
end

"""
    get_branch(data, branch_idx) -> row

Returns the row of the branch table corresponding to `branch_idx`
"""
function get_branch(data, branch_idx)
    return get_table(data, :branch)[branch_idx,:]
end

export get_generator, get_bus, get_branch

"""
    get_af(data, gen_idx, year_idx, hour_idx) -> af

Retrieves the availability factor for a generator at a year and a time.
"""
function get_af(data, gen_idx, year_idx, hour_idx)
    return get_table_num(data, :gen, :af, gen_idx, year_idx, hour_idx)
end

export get_af

"""
    get_plnom(data, bus_idx, year_idx, hour_idx) -> plnom

Retrieves the load power for a bus at a year and a time.
"""
function get_plnom(data, bus_idx, year_idx, hour_idx)
    return get_table_num(data, :bus, :plnom, bus_idx, year_idx, hour_idx)
end
export get_plnom

"""
    get_elnom(data, bus_idx, year_idx, hour_idx) -> ed::Float64 (MWh)

    get_elnom(data, bus_idx, year_idx, hour_idxs) -> ed::Float64 (MWh)

Retrieve the total energy load for a bus at a given year and hour(s).
"""
function get_elnom(data, bus_idx::Int64, year_idx::Int64, hour_idx::Int64)
    return get_hour_weight(data, hour_idx) * get_plnom(data, bus_idx, year_idx, hour_idx)
end
function get_elnom(data, bus_idx::Int64, year_idx::Int64, hour_idxs)
    return sum(get_hour_weight(data, hour_idx) * get_plnom(data, bus_idx, year_idx, hour_idx) for hour_idx in hour_idxs)
end
function get_elnom(data, bus_idx::Int64, year_idx::Int64, hour_idxs::Colon)
    hour_weights = get_hour_weights(data)
    return sum(hour_weights[hour_idx] * get_plnom(data, bus_idx, year_idx, hour_idx) for hour_idx in eachindex(hour_weights))
end
function get_elnom(data, bus_idx=(:), year_idx=(:), hour_idx=(:))
    _bus_idxs = get_table_row_idxs(data, :bus, bus_idx)
    _year_idxs = get_year_idxs(data, year_idx)
    _hour_idxs = get_hour_idxs(data, hour_idx)
    hour_weights = get_hour_weights(data)
    return sum(hour_weights[h] * get_plnom(data, b, y, h) for h in _hour_idxs, y in _year_idxs, b in _bus_idxs)
end

"""
    get_elnom_load(data, load_idx, year_idx, hour_idxs) -> ed::Float64 (MWh)

    get_elnom_load(data, load_idxs, year_idx, hour_idxs) -> ed::Float64 (MWh) (sum)

    get_elnom_load(data, pair(s), year_idx, hour_idxs) -> ed::Float64 (MWh) (sum)

Return the energy load by load elements corresponding to `load_idx` or `load_idxs`, for `year_idx` and `hour_idx`.  Note `year_idx` can be the index or the year string (i.e. "y2030").

If pair(s) are given, filters the load elements by pair.  i.e. pairs = ("country"=>"narnia", "read_type"=>"residential").
"""
function get_elnom_load(data, load_idxs::AbstractVector{Int64}, year_idx::Int64, hour_idxs)
    load_arr = get_load_array(data)
    load_mat = view(load_arr, load_idxs, year_idx, hour_idxs)
    hour_weights = get_hour_weights(data, hour_idxs)
    return _sum_product(load_mat, hour_weights)
end
function get_elnom_load(data, ::Colon, year_idx::Int64, hour_idxs)
    load_arr = get_load_array(data)
    load_mat = view(load_arr, :, year_idx, hour_idxs)
    hour_weights = get_hour_weights(data, hour_idxs)
    return _sum_product(load_mat, hour_weights)
end

function get_elnom_load(data, pairs, year_idx::Int64, hour_idxs)
    nominal_load = get_table(data, :nominal_load, pairs...)
    return get_elnom_load(data, getfield(nominal_load, :rows), year_idx, hour_idxs)
end

function get_elnom_load(data, pair::Pair, year_idx::Int64, hour_idxs)
    nominal_load = get_table(data, :nominal_load, pair)
    return get_elnom_load(data, getfield(nominal_load, :rows), year_idx, hour_idxs)
end
function get_elnom_load(data, load_idxs, y::String, hr_idx)
    year_idx = findfirst(==(y), get_years(data))
    return get_elnom_load(data, load_idxs, year_idx, hr_idx)
end
export get_elnom, get_elnom_load


"""
    get_num_hours(data) -> nhr

Returns the number of representative hours in a year
"""
function get_num_hours(data)
    return nrow(get_table(data, :hours))
end

"""
    get_hour_weights(data) -> weights

    get_hour_weights(data, hour_idxs) -> weights (view)

Returns the number of hours in a year spent at each representative hour
""" 
function get_hour_weights(data)
    hours_table = get_table(data, :hours)
    return hours_table.hours::Vector{Float64}
end
function get_hour_weights(data, hour_idxs)
    return view(get_hour_weights(data), hour_idxs)
end
function get_hour_weights(data, ::Colon)
    return get_hour_weights(data)
end

"""
    get_hour_weight(data, hour_idx)

Returns the number of hours in a year spent at the `hour_idx` representative hour
"""
function get_hour_weight(data, hour_idx::Int64)
    return get_hour_weights(data)[hour_idx]
end
export get_num_hours, get_hour_weights, get_hour_weight

"""
    get_years(data) -> years

Returns the vector of years as strings (i.e. "y2022") that are being represented in the sim.
"""
function get_years(data)
    return data[:years]::Vector{String}
end

"""
    get_num_years(data) -> nyr

Returns the number of years in this simulation
"""
function get_num_years(data)
    return length(get_years(data))
end
export get_num_years, get_years

"""
    get_bus_gens(data, bus_idx)

Returns an array of the gen_idx of all the gens at the bus.
"""
function get_bus_gens(data, bus_idx) 
    gen = get_table(data, :gen)
    return findall(==(bus_idx), gen.bus_idx)
end
export get_bus_gens

"""
    get_ref_bus_idxs(data)

Returns reference bus ids
"""
function get_ref_bus_idxs(data) 
    bus = get_table(data, :bus)
    return findall(bus.ref_bus)
end
export get_ref_bus_idxs

### Constraint info functions (change name)

"""
    get_pcap_min(data, gen_idx, year_idx)

Returns min capacity for a generator
"""
function get_pcap_min(data, gen_idx, year_idx) 
    return get_table_num(data, :gen, :pcap_min, gen_idx, year_idx, :)
end
export get_pcap_min


"""
    get_pcap_max(data, model, gen_idx, year_idx)

Returns max capacity for a generator
"""
function get_pcap_max(data, gen_idx, year_idx) 
    return get_table_num(data, :gen, :pcap_max, gen_idx, year_idx, :)
end
export get_pcap_max


""" 
    get_pflow_branch_max(data, branch_idx, year_idx, hour_idx)

Returns max power flow on a branch at a given time. 
"""
function get_pflow_branch_max(data, branch_idx, year_idx, hour_idx) 
    return get_table_num(data, :branch, :pflow_max, branch_idx, year_idx, hour_idx)
end
export get_pflow_branch_max


### Misc

"""
    get_voll(data, bus_idx, year_idx, hour_idx)

Returns the value of lost load at given bus and time
"""
function get_voll(data, bus_idx, year_idx, hour_idx) 
    # If we want voll to be by bus_idx this could be modified and read_voll() will need to be changed
    return data[:voll]
end
export get_voll

<|MERGE_RESOLUTION|>--- conflicted
+++ resolved
@@ -240,7 +240,6 @@
             end
         end
     end
-<<<<<<< HEAD
     data[table_name] = table
 
     # Add other columns to the summary, with NA unit and empty descriptions
@@ -251,10 +250,7 @@
         match(r"y\d+", name_str) !== nothing && continue
         add_table_col!(data, table_name, name, table[!, name], NA, "", warn_overwrite=false)
     end
-    return
-=======
     return table
->>>>>>> 6899fb05
 end
 export read_table
 
