--- conflicted
+++ resolved
@@ -704,13 +704,8 @@
         (:area, AbstractString, NA, true, "The area with which to filter by. I.e. \"state\". Leave blank to not filter by area."),
         (:subarea, AbstractString, NA, true, "The subarea to include in the filter.  I.e. \"maryland\".  Leave blank to not filter by area."),
         (:genfuel, AbstractString, NA, true, "The fuel type that the generator uses. Leave blank to not filter by genfuel."),
-<<<<<<< HEAD
         (:gentype, String, NA, true, "The generation technology type that the generator uses. Leave blank to not filter by gentype."),
-        (:year, YearString, Year, true, "The year to apply the AF's to, expressed as a year string prepended with a \"y\".  I.e. \"y2022\""),
-=======
-        (:gentype, AbstractString, NA, true, "The generation technology type that the generator uses. Leave blank to not filter by gentype."),
         (:year, YearString, Year, false, "The year to apply the AF's to, expressed as a year string prepended with a \"y\".  I.e. \"y2022\""),
->>>>>>> 456e5b70
         (:status, Bool, NA, false, "Whether or not to use this AF adjustment"),
         (:h_, Float64, MWhGeneratedPerMWhCapacity, true, "Availability factor of hour _.  Include 1 column for each hour in the hours table.  I.e. `:h1`, `:h2`, ... `:hn`"),
     )
