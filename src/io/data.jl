--- conflicted
+++ resolved
@@ -662,11 +662,7 @@
     push!(df, 
         (:area, AbstractString, NA, true, "The area with which to filter by. I.e. \"state\". Leave blank to not filter by area."),
         (:subarea, AbstractString, NA, true, "The subarea to include in the filter.  I.e. \"maryland\".  Leave blank to not filter by area."),
-<<<<<<< HEAD
-        (:build_status, AbstractString, NA, true, "Whether the generator is 'built', 'new', or 'unbuilt'. Should be unbuilt for exog new gens that could be built in the sim."),
-=======
         (:build_status, AbstractString, NA, true, "Whether the generator is 'built', 'new', or 'unbuilt'. Should be unbuilt for all new gens. This will be updated to 'new' for generators that were built in the sim."),
->>>>>>> c96c4aee
         (:build_type, AbstractString, NA, true, "Whether the generator is 'real', 'exog' (exogenously built), or 'endog' (endogenously built). Should either be exog or endog for buil_gen."),
         (:genfuel, AbstractString, NA, true, "The fuel type that the generator uses. Leave blank to not filter by genfuel."),
         (:gentype, AbstractString, NA, true, "The generation technology type that the generator uses. Leave blank to not filter by gentype."),
