
"""
    get_year_idxs(data, year_idxs) -> idxs

Converts `year_idxs` into a usable set of indices that can index into `get_years(data)`.  `year_idxs` can be any of the following types:
* `Colon`
* `Int64`
* `AbstractVector{Int64}`
* `AbstractString` - Representing the year, i.e. "y2020"
* `AbstractVector{<:AbstractString}` - a vector of strings representing the year, i.e. "y2020"
* `Tuple{<:AbstractString, <:AbstractString}`
* `Function` - a function of the year string that returns a boolean.  I.e. <=("y2030")
"""
function get_year_idxs(data, year_idxs::Colon)
    1:get_num_years(data)
end
function get_year_idxs(data, f::Function)
    yrs = get_years(data)
    return [i for i in 1:length(yrs) if f(yrs[i])]
end
function get_year_idxs(data, year_idxs::AbstractVector{Int64})
    year_idxs
end
function get_year_idxs(data, year_idxs::Int64)
    year_idxs
end
function get_year_idxs(data, year_idxs::AbstractString)
    return findfirst(==(year_idxs), get_years(data))
end
function get_year_idxs(data, year_idxs::AbstractVector{<:AbstractString})
    yrs = get_years(data)
    return map(y->findfirst(==(y), yrs), year_idxs)
end
function get_year_idxs(data, year_string_range::Tuple{<:AbstractString, <:AbstractString})
    comp = ys->year_string_range[1]<=ys<=year_string_range[2]
    yrs = get_years(data)
    return [i for i in 1:length(yrs) if comp(yrs[i])]
end
export get_year_idxs

"""
    struct YearString end

    YearString(s) -> s

    YearString(n::Number) -> year2string(n)

This is a type that acts as a converter to ensure year columns are parsed correctly as strings.  If blank given, left blank.
"""
struct YearString end
function YearString(s::AbstractString)
    isempty(s) && return s
    if startswith(s, "y")
        return s
    elseif startswith(s, "Y")
        return lowercase(s)
    elseif startswith(s, r"\d")
        return string("y", s)
    else
        error("String $s cannot be converted to a year!")
    end

    # yregex = r"y(\d{4}\.?\d*)+"
    # ym = match(yregex, year)
    # if isnothing(ym)
    #     yregex = r"(\d{4}\.?\d*)+"
    #     ym = match(yregex, year)
    #     if isnothing(ym)
    #         error("Year string $s cannot be converted to a YearString")
    #     end
    #     return "y$(ym.captures[1])"
    # end
    # return s
end
YearString(n::Number) = year2str(n)
export YearString

"""
    year2int(year) -> 

Converts the year given as a String into a Int64.
"""
function year2int(year::AbstractString)
    year = year2float(year)
    year = round(Int, year, RoundNearestTiesUp)
    return year
end
export year2int

"""
    year2float(year) ->

Converts the year given as a String into a Int64
"""
function year2float(year::AbstractString)
    yregex = r"(\d{4}\.?\d*)+"
    ym = match(yregex, year)
    year = parse(Float64, ym.match)
    return year
end
export year2float

"""
    year2str(year) -> 

Converts the year given as a Number to a String in the standard "yXXXX" format.
"""
function year2str(year::Number)
    str_year = "y"*string(year)
    return str_year
end
export year2str

"""
    add_to_year(y::AbstractString, nyr::Number) -> y'

Adds `nyr` to `y`
"""
function add_to_year(y::AbstractString, nyr::Number)
    f = year2float(y)
    fnew = f+nyr
    isinteger(fnew) && return year2str(Int(fnew))
    return year2str(fnew) 
end
export add_to_year

"""
    diff_years(y1, y2) -> diff

Compute the difference between two year strings `y1 - y2`
"""
function diff_years(y1::AbstractString, y2::AbstractString)
    return year2float(y1) - year2float(y2)
end
export diff_years

"""
    get_hour_idxs(data, hour_idxs)

Converts `hour_idxs` into a usable set of indices that can index into hourly data.  `hour_idxs` can be any of the following types:
* `Colon`
* `Int64`
* `AbstractVector{Int64}`    
"""
function get_hour_idxs(data, hour_idxs::Colon)
    1:get_num_hours(data)
end
function get_hour_idxs(data, hour_idxs::AbstractVector{Int64})
    hour_idxs
end
function get_hour_idxs(data, hour_idxs::Int64)
    hour_idxs
end
function get_hour_idxs(data, pairs)
    return get_row_idxs(get_table(data, :hours), pairs)
end
export get_hour_idxs
"""
    isbuilt(s::AbstractString)
"""
isbuilt(s::AbstractString) = s == "built"
isbuilt(row) = isbuilt(row.build_status)

"""
    isnew(s::AbstractString) -> ::Bool

    isnew(row::DataFrameRow) -> ::Bool
"""
isnew(s::AbstractString) = s == "new"
isnew(row) = isnew(row.build_status)


"""
    get_row_idxs(table, conditions) -> row_idxs

Returns row indices of the passed-in table that correspond to `conditions`, where `conditions` can be:
* `::Colon` - all rows
* `::Int64` - a single row
* `::AbstractVector{Int64}` - a list of rows
* `p::Pair` - returns a Vector containing the index of each row for which `comparison(p[2], typeof(row[p[1]]))(row[p[1]])` is true.  See [`comparison`](@ref) 
* `pairs`, an iterator of `Pair`s - returns a Vector containing the indices which satisfy all the pairs as above.

Some possible pairs to filter by:
* `:country => "narnia"`: checks if the `country` column is equal to the string "narnia"
* `:emis_co2 => >=(0.1)`: checks if the `emis_co2` column is greater than or equal to 0.1
* `:age => (2,10)`: checks if the `age` column is between 2, and 10, inclusive.  To be exclusive, use different values like (2.0001, 9.99999) for clarity
* `:state => in(("alabama", "arkansas"))`: checks if the `state` column is either "alabama" or "arkansas"

Used in [`get_table`](@ref) and [`get_table_row_idxs`](@ref).
"""
function get_row_idxs(table, idxs::Colon)
    return 1:nrow(table)
end

function get_row_idxs(table, idxs::AbstractVector{Int64})
    return idxs
end

function get_row_idxs(table, idxs::Int64)
    return idxs
end

function get_row_idxs(table, pairs)
    row_idxs = Int64[i for i in 1:nrow(table)]
    for pair in pairs
        key, val = pair
        v = table[!,key]
        comp = comparison(val, v)
        filter!(row_idx->comp(v[row_idx]), row_idxs)
    end

    return row_idxs
end
function get_row_idxs(table, pairs::Pair...)
    row_idxs = Int64[i for i in 1:nrow(table)]
    for pair in pairs
        key, val = pair
        v = table[!,key]
        comp = comparison(val, v)
        filter!(row_idx->comp(v[row_idx]), row_idxs)
    end

    return row_idxs
end
function get_row_idxs(table, pair::Pair)
    row_idxs = Int64[i for i in 1:nrow(table)]
    key, val = pair
    v = table[!, key]
    comp = comparison(val, v)
    filter!(row_idx->comp(v[row_idx]), row_idxs)
    return row_idxs
end
export get_row_idxs


"""
    comparison(value, v) -> comp::Function

Returns the appropriate comparison function for `value` to be compared to each member of `v`.

    comparison(value, ::Type) -> comp::Function

Returns the appropriate comparison function for `value` to be compared to the 2nd argument type.  Here are a few options:
* comparison(f::Function, ::Type) -> f
* comparison(s::String, ::Type{<:AbstractString}) -> ==(s)
"""
function comparison(value, v::AbstractVector)
    comparison(value, eltype(v))
end
export comparison

function comparison(value::Function, ::Type)
    return value
end

function comparison(value::AbstractString, ::Type{<:Integer})
    num = parse(Int, value)
    return ==(num)
end

function comparison(value::AbstractString, ::Type{<:AbstractString})
    return ==(value)
end

function comparison(value::AbstractString, ::Type)
    return x->string(x) == value
end

function comparison(value::Tuple{<:Real, <:Real}, ::Type{<:Real})
    lo, hi = value
    return x -> lo <= x <= hi
end

function comparison(value::Vector, ::Type)
    return in(value)
end

function comparison(value::Tuple{<:AbstractString, <:AbstractString}, ::Type{<:AbstractString})
    lo, hi = value
    return x -> lo <= x <= hi
end

function comparison(value, ::Type)
    return ==(value)
end

"""
    parse_comparison(table, s) -> comp

Parses the string, `s` for a comparison with which to filter `table`.

Possible examples of strings `s` to parse:
* `"country=>narnia"` - All rows for which row.country=="narnia"
* `"bus_idx=>5"` - All rows for which row.bus_idx==5
* `"year_on=>(y2002,y2030)"` - All rows for which `row.year_on` is between 2002 and 2030, inclusive.
* `"emis_co2=>(0.0,4.99)"` - All rows for which `row.emis_co2` is between 0.0 and 4.99, inclusive. (Works for integers and negatives too)
* `"emis_co2=> >(0)"` - All rows for which `row.emis_co2` is greater than 0 (Works for integers and negatives too)
* `"year_on=> >(y2002)` - All rows for which `row.year_on` is greater than "y2002" (works for fractional years too, such as "y2002.4")
* `"genfuel=>[ng, wind, solar]"` - All rows for which `row.genfuel` is "ng", "wind", or "solar".  Works for Ints and Floats too.
"""
function parse_comparison(s::AbstractString)
    # In the form "emis_rate=>(0.0001,4.9999)" (should work for Ints, negatives, and Inf too)
    if (m=match(r"([\w\s]+)=>\s*\((\s*-?\s*(?:Inf)?[\d.]*)\s*,\s*-?\s*(?:Inf)?([\d.]*)\s*\)", s)) !== nothing
        r1 = parse(Float64, replace(m.captures[2], ' '=>""))
        r2 = parse(Float64, replace(m.captures[3], ' '=>""))
        return strip(m.captures[1])=>(r1, r2)
    end

    # In the form "year_on=>(y2020, y2030)"
    if (m=match(r"([\w\s]+)=>\s*\(\s*(y[\d]{4})\s*,\s*(y[\d]{4})\s*\)", s)) !== nothing
        return strip(m.captures[1])=>(m.captures[2], m.captures[3])
    end

    # In the form "emis_rate=>>(0)" (should work for Ints, negatives, and Inf too)
    if (m=match(r"([\w\s]+)=>\s*([><]{1}=?)\s*\(?\s*(-?\s*[\d.]+)\s*\)?", s)) !== nothing
        r1 = parse(Float64, replace(m.captures[3],' '=>""))
        m.captures[2]==">" && (comp = >(r1))
        m.captures[2]=="<" && (comp = <(r1))
        m.captures[2]==">=" && (comp = >=(r1))
        m.captures[2]=="<=" && (comp = <=(r1))
        return strip(m.captures[1])=>comp
    end

    # In the form "year_on=> >(y2020)" (should work decimals)
    if (m=match(r"([\w\s]+)=>\s*([><]{1}=?)\s*\(?\s*(y[\d.]+)\s*\)?", s)) !== nothing
        r1 = String(m.captures[3])
        m.captures[2]==">" && (comp = >(r1))
        m.captures[2]=="<" && (comp = <(r1))
        m.captures[2]==">=" && (comp = >=(r1))
        m.captures[2]=="<=" && (comp = <=(r1))
        return strip(m.captures[1])=>comp
    end

    # In the form "genfuel=>[ng,solar,wind]"
    if (m=match(r"([\w\s]+)=>\s*\[([\w,.\s]*)\]", s)) !== nothing
        ar = str2array(m.captures[2])
        return strip(m.captures[1])=>ar
    end

    # In the form "country=>narnia" or "bus_idx=>5"
    if (m = match(r"([\w\s]+)=>([\w\s]+)", s)) !== nothing
        return strip(m.captures[1])=>strip(m.captures[2])
    end
end
export parse_comparison

"""
    parse_comparisons(row::DataFrameRow) -> pairs

Returns a set of pairs to be used in filtering rows of another table.  Looks for the following properties in the row:
* `filter_` - if the row has any non-empty `filter_` (i.e. `filter1`, `filter2`) values, it will parse the comparison via [`parse_comparison`](@ref)
* `genfuel` - if the row has a non-empty `genfuel`, it will add an comparion that checks that each row's `genfuel` equals this value
* `gentype` - if the row has a non-empty `gentype`, it will add an comparion that checks that each row's `gentype` equals this value
* `load_type` - if the row has a non-empty `load_type`, it will add an comparion that checks that each row's `load_type` equals this value
"""
function parse_comparisons(row::DataFrameRow)
    pairs = []
    for i in 1:10000
        name = "filter$i"
        hasproperty(row, name) || break
        s = row[name]
        isempty(s) && break
        pair = parse_comparison(s)
        push!(pairs, pair)
    end
    
    # Check for area/subarea
    if hasproperty(row, :area) && ~isempty(row.area) && hasproperty(row, :subarea) && ~isempty(row.subarea)
        push!(pairs, row.area=>row.subarea)
    end

    # Check for genfuel and gentype
    hasproperty(row, :genfuel) && ~isempty(row.genfuel) && push!(pairs, parse_comparison("genfuel=>$(row.genfuel)"))
    hasproperty(row, :gentype) && ~isempty(row.gentype) && push!(pairs, parse_comparison("gentype=>$(row.gentype)"))
    hasproperty(row, :load_type) && ~isempty(row.load_type) && push!(pairs, parse_comparison("load_type=>$(row.load_type)"))
    
    return pairs
end
export parse_comparisons

"""
    parse_comparisons(d::AbstractDict) -> pairs

Returns a set of pairs to be used in filtering rows of another table, where each value `d`
"""
function parse_comparisons(d::AbstractDict)
    pairs = collect(parse_comparison("$k=>$v") for (k,v) in d if ~isempty(v))
end


"""
    parse_year_idxs(s::AbstractString) -> comparisons

Parse a year comparison.  Could take the following forms:
* `"y2020"` - year 2020 only
* `""` - All years, returns (:)
* `"1"` - year index 1
* `"[1,2,3]"`
"""
function parse_year_idxs(s::AbstractString)
    isempty(s) && return (:)
    # "y2020"
    if (m=match(r"y[\d]{4}", s)) !== nothing
        return m.match
    end
    # "1"
    if (m=match(r"\d*", s)) !== nothing
        return parse(Int64, m.match)
    end

    # not sure when this would be necessary, maybe if we end up having a years table.
    # if (m = match(r"([\w\s]+)=>([\w\s]+)", s)) !== nothing
    #     return strip(m.captures[1])=>strip(m.captures[2])
    # end

    error("No match found for $s")
end
export parse_year_idxs



"""
    parse_hour_idxs(s::AbstractString) -> comparisons

Parse a year comparison.  Could take the following forms:
* `"1"` - hour 1 only
* `""` - All hours, returns (:)
* `"season=>winter"` - returns "season"=>"winter"
"""
function parse_hour_idxs(s::AbstractString)
    isempty(s) && return (:)
    
    # "1"
    if (m=match(r"\d+", s)) !== nothing
        return parse(Int64, m.match)
    end
    
    # "season=>winter"
    if (m = match(r"([\w\s]+)=>([\w\s]+)", s)) !== nothing
        return strip(m.captures[1])=>strip(m.captures[2])
    end

    error("No match found for $s")
end
export parse_hour_idxs

function str2array(s::AbstractString)
    v = split(s,',')
    v = strip.(v)
    v_int = tryparse.(Int64, v)
    v_int isa Vector{Int64} && return v_int
    v_float = tryparse.(Float64, v)
    v_float isa Vector{Float64} && return v_float
    return String.(v)
end

"""
    scale_hourly!(load_arr, shape, row_idx, yr_idx)
    
Scales the hourly load in `load_arr` by `shape` for `row_idx` and `yr_idx`.
"""
function scale_hourly!(load_arr, shape, row_idxs, yr_idxs)
    for yr_idx in yr_idxs, row_idx in row_idxs
        scale_hourly!(load_arr, shape, row_idx, yr_idx)
    end
    return nothing
end
function scale_hourly!(ars::AbstractArray{<:AbstractArray}, shape, yr_idxs)
    for ar in ars, yr_idx in yr_idxs
        scale_hourly!(ar, shape, yr_idx)
    end
    return nothing
end
function scale_hourly!(ar::AbstractArray{Float64}, shape, yr_idxs)
    for yr_idx in yr_idxs
        scale_hourly!(ar, shape, yr_idx)
    end
    return nothing
end
function scale_hourly!(ar::AbstractArray{Float64}, shape::AbstractVector{Float64}, idxs::Int64...)
    view(ar, idxs..., :) .+= shape
    return nothing
end

"""
    add_hourly!(ar, shape, row_idx, yr_idx)

    add_hourly!(ar, shape, row_idxs, yr_idxs)
    
adds to the hourly load in `ar` by `shape` for `row_idx` and `yr_idx`.
"""
function add_hourly!(ar, shape, row_idxs, yr_idxs; kwargs...)
    for yr_idx in yr_idxs, row_idx in row_idxs
        add_hourly!(ar, shape, row_idx, yr_idx; kwargs...)
    end
    return nothing
end
function add_hourly!(ars::AbstractArray{<:AbstractArray}, shape, yr_idxs; kwargs...)
    for ar in ars, yr_idx in yr_idxs
        add_hourly!(ar, shape, yr_idx; kwargs...)
    end
    return nothing
end
function add_hourly!(ar::AbstractArray{Float64}, shape, yr_idxs; kwargs...)
    for yr_idx in yr_idxs
        add_hourly!(ar, shape, yr_idx; kwargs...)
    end
    return nothing
end
function add_hourly!(ar::AbstractArray{Float64}, shape::AbstractVector{Float64}, idxs::Int64...)
    view(ar, idxs..., :) .+= shape
    return nothing
end

"""
    add_hourly_scaled!(ar, v::AbstractVector{Float64}, s::Float64, idx1, idx2)

Adds `v.*s` to `ar[idx1, idx2, :]`, without allocating.
"""
function add_hourly_scaled!(ar::AbstractArray{Float64}, shape::AbstractVector{Float64}, s::Float64, idx1::Int64, idx2::Int64)
    view(ar, idx1, idx2, :) .+= shape .* s
    return nothing
end
function add_hourly_scaled!(ar, shape, s, idxs1, idxs2)
    for idx1 in idxs1, idx2 in idxs2
        add_hourly_scaled!(ar, shape, s, idx1, idx2)
    end
    return nothing
end

"""
    _match_yearly!(load_arr, match, row_idxs, yr_idx, hr_weights)

Match the yearly load represented by `load_arr[row_idxs, yr_idx, :]` to `match`, with hourly weights `hr_weights`.
"""
function _match_yearly!(load_arr::Array{Float64, 3}, match::Float64, row_idxs, yr_idx::Int64, hr_weights)
    # Select the portion of the load_arr to match
    _match_yearly!(view(load_arr, row_idxs, yr_idx, :), match, hr_weights)
end
function _match_yearly!(load_mat::SubArray{Float64, 2}, match::Float64, hr_weights)
    # The load_mat is now a 2d matrix indexed by [row_idx, hr_idx]
    s = _sum_product(load_mat, hr_weights)
    scale_factor = match / s
    load_mat .*= scale_factor
end

"""
    _sum_product(M, v) -> s

Computes the sum of M*v
"""
function _sum_product(M::AbstractMatrix, v::AbstractVector)
    @inbounds sum(M[row_idx, hr_idx]*v[hr_idx] for row_idx in axes(M,1), hr_idx in axes(M,2))
end


"""
    replace_nans!(v, x) -> v

Replaces all `NaN` values in `v` with `x`
"""
function replace_nans!(v, x)
    for i in eachindex(v)
        isnan(v[i]) || continue
        v[i] = x
    end
    return v
end
export replace_nans!


function table2markdown(df::DataFrame)
    io = IOBuffer()
    print(io, "|")
    for n in names(df)
        print(io, " ", n, " |")
    end
    println(io)
    print(io, "|")
    foreach(x->print(io, " :-- |"), 1:ncol(df))
    println(io)
    for row in eachrow(df)
        print(io, "|")
        foreach(x->print(io, " ", table_element(x), " |"), row)
        println(io)
    end
    return String(take!(io))
end
export table2markdown

table_element(x) = x
table_element(x::Symbol) = "`$x`"

function TableSummary()
    DataFrame("column_name"=>Symbol[], "data_type"=>Type[], "unit"=>Type{<:Unit}[],  "required"=>Bool[],"description"=>String[])
end
export TableSummary

"""
    sum0(f, itr)

Returns `0.0` if `itr` is empty, and `sum(f, itr)` if it is not
"""
function sum0(f, itr)
    isempty(itr) && return 0.0
    return sum(f, itr)
end

<<<<<<< HEAD

function Base.convert(T::Type{Symbol}, x::String)
    return Symbol(x)
end
=======
function sum0(itr)
    isempty(itr) && return 0.0
    return sum(itr)
end

"""
    anyany(f, v::AbstractVector{<:AbstractArray}) -> ::Bool

Returns whether any f(x) holds true for any value of each element of v.
"""
function anyany(f, v)
    any(x->any(f, x), v)
end
export anyany
>>>>>>> 0c2f8b23
<|MERGE_RESOLUTION|>--- conflicted
+++ resolved
@@ -606,12 +606,6 @@
     return sum(f, itr)
 end
 
-<<<<<<< HEAD
-
-function Base.convert(T::Type{Symbol}, x::String)
-    return Symbol(x)
-end
-=======
 function sum0(itr)
     isempty(itr) && return 0.0
     return sum(itr)
@@ -625,5 +619,8 @@
 function anyany(f, v)
     any(x->any(f, x), v)
 end
-export anyany
->>>>>>> 0c2f8b23
+
+# function Base.convert(T::Type{Symbol}, x::String)
+#     return Symbol(x)
+# end
+export anyany