--- conflicted
+++ resolved
@@ -12,12 +12,8 @@
     obj_scalar = config[:objective_scalar]
 
     results_raw = Dict(k => (@info "Parsing Result $k"; value_or_shadow_price(v, obj_scalar)) for (k,v) in object_dictionary(model))
-<<<<<<< HEAD
     pgen_scalar = config[:pgen_scalar] |> Float64
     results_raw[:cons_pgen_max] ./= pgen_scalar
-=======
-    results_raw[:cons_pgen_max] ./= 1000
->>>>>>> 0c2f8b23
     
     # Empty the model now that we have retrieved all info, to save RAM and prevent the user from accidentally accessing un-scaled data.
     empty!(model)
