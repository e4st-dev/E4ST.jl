--- conflicted
+++ resolved
@@ -278,12 +278,7 @@
     pflow_bus = res_raw[:pflow_bus]::Array{Float64, 3}
 
     # Weight things by hour as needed
-    egen_bus = weight_hourly(data, pgen_bus)
-<<<<<<< HEAD
-    ecap_gen = weight_hourly(data, pgen_gen)
-=======
->>>>>>> 3d651c4c
-
+    egen_bus = weight_hourly(data, p
     pflow_out_bus = map(x-> max(x, 0.), pflow_bus)
     pflow_in_bus = map(x-> max(-x, 0.), pflow_bus)
 
