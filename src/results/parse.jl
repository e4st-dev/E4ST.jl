"""
    parse_results!(config, data, model) -> nothing
    
* Gathers the values and shadow prices of each variable, expression, and constraint stored in the model and dumps them into `data[:results][:raw]` (see [`get_raw_results`](@ref) and [`get_results`](@ref)).  
* Adds relevant info to `gen`, `bus`, and `branch` tables.  See [`parse_lmp_results!`](@ref) and [`parse_power_results!`](@ref) for more information.
* Saves updated `gen` table via [`save_updated_gen_table`](@ref)
* Saves `data` to `get_out_path(config,"data_parsed.jls")` unless `config[:save_data_parsed]` is `false` (true by default).
"""
function parse_results!(config, data, model)
    log_header("PARSING RESULTS")

    obj_scalar = config[:objective_scalar]

<<<<<<< HEAD
    od = object_dictionary(model)

    # Pull out all the shadow prices or values for each of the variables/constraints
    results_raw = Dict(k => (@info "Parsing Result $k"; value_or_shadow_price(v, obj_scalar)) for (k,v) in od)
    results_raw[:cons_pgen_max] ./= 1000

    # Gather each of the objective function coefficients
    obj = model[:obj]::AffExpr
    obj_coef = OrderedDict{Symbol, Any}()
    for (k,v) in od
        if v isa AbstractArray{<:VariableRef}
            obj_coef[k] = map(x->obj[x], v)
        end
    end
    obj_coef[:pcap_gen_inv_sim] = map(x->obj[x], model[:pcap_gen_inv_sim])
    results_raw[:obj_coef] = obj_coef
=======
    results_raw = Dict(k => (@info "Parsing Result $k"; value_or_shadow_price(v, obj_scalar)) for (k,v) in object_dictionary(model))
    pgen_scalar = config[:pgen_scalar] |> Float64
    results_raw[:cons_pgen_max] ./= pgen_scalar
>>>>>>> 43baee89
    
    # Empty the model now that we have retrieved all info, to save RAM and prevent the user from accidentally accessing un-scaled data.
    empty!(model)
    
    results = OrderedDict{Symbol, Any}()
    data[:results] = results
    results[:raw] = results_raw

    parse_lmp_results!(config, data)
    parse_power_results!(config, data)

    #change build_status to 'new' for generators built in the sim
    update_build_status!(config, data, :gen)

    save_updated_gen_table(config, data)

    # Save the parsed data
    if config[:save_data_parsed] === true
        serialize(get_out_path(config, "data_parsed.jls"), data)
    end

    return nothing
end

"""
    value_or_shadow_price(constraints, obj_scalar) -> shadow_prices*obj_scalar

    value_or_shadow_price(variables, obj_scalar) -> values

    value_or_shadow_price(expressions, obj_scalar) -> values

Returns a value or shadow price depending on what is passed in.  Used in [`results_raw!`](@ref).  Scales shadow prices by `obj_scalar` to restore to units of dollars (per applicable unit).
"""
function value_or_shadow_price(ar::AbstractArray{<:ConstraintRef}, obj_scalar)
    value_or_shadow_price.(ar, obj_scalar)
end
function value_or_shadow_price(ar::AbstractArray{<:AbstractJuMPScalar}, obj_scalar)
    value.(ar)
end
function value_or_shadow_price(cons::ConstraintRef, obj_scalar)
    shadow_price(cons) * obj_scalar
end
function value_or_shadow_price(x::AbstractJuMPScalar, obj_scalar)
    value(x)
end
function value_or_shadow_price(x::Float64, obj_scalar)
    return x
end
function value_or_shadow_price(ar::AbstractArray, obj_scalar)
    value_or_shadow_price.(ar, obj_scalar)
end
function value_or_shadow_price(v::Number, obj_scalar)
    return v
end
export value_or_shadow_price

"""
    get_shadow_price_as_ByYear(data, cons_name::Symbol) -> 

Returns a ByYear Container of the shadow price of a constraint. The shadow price is set to 0 for years where there is no constraint. 
"""
function get_shadow_price_as_ByYear(data, cons_name::Symbol)
    years = Symbol.(get_years(data))
    shadow_prc = get_raw_result(data, cons_name)

    # set the shadow prices in array form with all sim years, set to 0 if no shadow price in that year
    if typeof(shadow_prc) <: JuMP.Containers.DenseAxisArray #DenseAxisArray and SparseAxisArray are container types for JuMP (not E4ST Containers) and need to be accessed in different ways
        # get the years where the shadow price has a value
        cons_years = (axes(shadow_prc)[1])
        # set values 
        shadow_prc_array  = [year in cons_years ? shadow_prc[year] : 0 for year in years]
    elseif typeof(shadow_prc) <: JuMP.Containers.SparseAxisArray
        shadow_prc_array = []
        for year_idx in 1:length(years)
            # check if shadow_prc has the year and then set value
            haskey(shadow_prc, year_idx) ? push!(shadow_prc_array, shadow_prc[year_idx]) : push!(shadow_prc_array, 0)
        end
    else 
        @error "shadow_prc is not a DenseAxisArray or SparseAxisArray and so the sim years are not tied to the shadow price. No way of mapping shadow price to years currently defined"
        # If you are getting this error, go and look at the JuMP documentation for Containers (different then E4ST Constainers). There is currently no option written for shadow prices that are Arrays but there could be. 
    end

    return ByYear(shadow_prc_array)
end
export get_shadow_price_as_ByYear

@doc raw"""
    parse_power_results!(config, data, res_raw)

Adds power-based results.  See also [`get_table_summary`](@ref) for the below summaries.

| table_name | col_name | unit | description |
| :-- | :-- | :-- | :-- |
| :bus | :pgen | MWGenerated | Average Power Generated at this bus |
| :bus | :egen | MWhGenerated | Electricity Generated at this bus for the weighted representative hour |
| :bus | :pflow | MWFlow | Average power flowing out of this bus |
| :bus | :eflow | MWhFlow | Electricity flowing out of this bus |
| :bus | :pflow_in | MWFlow | Average power flowing into this bus |
| :bus | :eflow_in | MWhFlow | Electricity flowing out of this bus |
| :bus | :pflow_out | MWFlow | Average power flowing into this bus |
| :bus | :eflow_out | MWhFlow | Electricity flowing out of this bus |
| :bus | :plserv | MWServed | Average power served at this bus |
| :bus | :elserv | MWhServed | Electricity served at this bus for the weighted representative hour |
| :bus | :plcurt | MWCurtailed | Average power curtailed at this bus |
| :bus | :elcurt | MWhCurtailed | Electricity curtailed at this bus for the weighted representative hour |
| :bus | :elnom  | MWhLoad | Electricity load at this bus for the weighted representative hour |
| :gen | :pgen | MWGenerated | Average power generated at this generator |
| :gen | :egen | MWhGenerated | Electricity generated at this generator for the weighted representative hour |
| :gen | :pcap | MWCapacity | Power generation capacity of this generator generated at this generator for the weighted representative hour |
| :gen | :ecap | MWhCapacity | Total energy generation capacity of this generator generated at this generator for the weighted representative hour |
| :gen | :pcap_retired | MWCapacity | Power generation capacity that was retired in each year |
| :gen | :pcap_built | MWCapacity | Power generation capacity that was built in each year |
| :gen | :pcap_inv_sim | MWCapacity | Total power generation capacity that was invested for the generator during the sim.  (single value).  Still the same even after retirement |
| :gen | :ecap_inv_sim | MWhCapacity | Total annual power generation energy capacity that was invested for the generator during the sim.  (pcap_inv_sim * hours per year) (single value).  Still the same even after retirement |
| :gen | :cf | MWhGeneratedPerMWhCapacity | Capacity Factor, or average power generation/power generation capacity, 0 when no generation |
| :branch | :pflow | MWFlow | Average Power flowing through branch |
| :branch | :eflow | MWFlow | Total energy flowing through branch for the representative hour |
"""
function parse_power_results!(config, data)
    res_raw = get_raw_results(data)
    nyr = get_num_years(data)
    nhr = get_num_hours(data)
    gen = get_table(data, :gen)
    hours_per_year = sum(get_hour_weights(data))


    pgen_gen = res_raw[:pgen_gen]::Array{Float64, 3}
    egen_gen = res_raw[:egen_gen]::Array{Float64, 3}
    pcap_gen = res_raw[:pcap_gen]::Array{Float64, 2}

    pcap_gen_inv_sim = res_raw[:pcap_gen_inv_sim]
    ecap_gen_inv_sim = pcap_gen_inv_sim .* hours_per_year

    pflow_branch = res_raw[:pflow_branch]::Array{Float64, 3}
    
    plserv_bus = res_raw[:plserv_bus]::Array{Float64, 3}
    plcurt_bus = res_raw[:plcurt_bus]::Array{Float64, 3}
    pgen_bus = res_raw[:pgen_bus]::Array{Float64, 3}
    pflow_bus = res_raw[:pflow_bus]::Array{Float64, 3}

    # Weight things by hour as needed
    egen_bus = weight_hourly(data, pgen_bus)
    ecap_gen = weight_hourly(data, pcap_gen)
    elserv_bus = weight_hourly(data, plserv_bus)
    elcurt_bus = weight_hourly(data, plcurt_bus)
    elnom_bus = weight_hourly(data, get_table_col(data, :bus, :plnom))
    eflow_bus = weight_hourly(data, pflow_bus)
    eflow_branch = weight_hourly(data, pflow_branch)

    pflow_out_bus = map(x-> max(x,0), pflow_bus)
    pflow_in_bus = map(x-> max(-x,0), pflow_bus)
    eflow_out_bus = map(x-> max(x,0), eflow_bus)
    eflow_in_bus = map(x-> max(-x,0), eflow_bus)

    obj_pcap_price_raw = res_raw[:obj_coef][:pcap_gen]::Array{Float64, 2}
    obj_pcap_price = obj_pcap_price_raw ./ hours_per_year
    obj_pgen_price_raw = res_raw[:obj_coef][:pgen_gen]::Array{Float64, 3}
    obj_pgen_price = unweight_hourly(data, obj_pgen_price_raw)
    obj_pcap_inv_price = res_raw[:obj_coef][:pcap_gen_inv_sim]::Vector{Float64}
    
    # Create new things as needed
    cf = pgen_gen ./ pcap_gen
    replace!(cf, NaN=>0.0)

    # Create capacity retired and added
    pcap_built = similar(pcap_gen)
    pcap_retired = similar(pcap_gen)
    gen = get_table(data, :gen)
    pcap0 = gen.pcap0::Vector{Float64}
    pcap_retired[:, 1] .= max.(pcap0 .- view(pcap_gen, :, 1), 0.0)
    pcap_built[:, 1]   .= max.(view(pcap_gen, :, 1) .- pcap0, 0.0)
    for yr_idx in 2:nyr
        pcap_prev = view(pcap_gen, :, yr_idx-1)
        pcap_cur  = view(pcap_gen, :, yr_idx)
        pcap_retired[:, yr_idx] .= max.( pcap_prev .- pcap_cur, 0.0)
        pcap_built[:, yr_idx]   .= max.( pcap_cur .- pcap_prev, 0.0)
    end


    # Add things to the bus table
    add_table_col!(data, :bus, :pgen,  pgen_bus,  MWGenerated,"Average Power Generated at this bus")
    add_table_col!(data, :bus, :egen,  egen_bus,  MWhGenerated,"Electricity Generated at this bus for the weighted representative hour")   
    add_table_col!(data, :bus, :pflow, pflow_bus, MWFlow,"Average power flowing out of this bus, positive or negative")
    add_table_col!(data, :bus, :eflow, eflow_bus, MWhFlow,"Electricity flowing out of this bus, positive or negative")
    add_table_col!(data, :bus, :pflow_out, pflow_out_bus, MWFlow,"Average power flowing out of this bus, positive")
    add_table_col!(data, :bus, :pflow_in, pflow_in_bus, MWFlow,"Average power flowing into this bus, positive")
    add_table_col!(data, :bus, :eflow_out, eflow_out_bus, MWhFlow,"Electricity flowing out of this bus, positive")
    add_table_col!(data, :bus, :eflow_in, eflow_in_bus, MWhFlow,"Electricity flowing into this bus, positive")
    add_table_col!(data, :bus, :plserv, plserv_bus, MWServed,"Average power served at this bus")
    add_table_col!(data, :bus, :elserv, elserv_bus, MWhServed,"Electricity served at this bus for the weighted representative hour")      
    add_table_col!(data, :bus, :plcurt, plcurt_bus, MWCurtailed,"Average power curtailed at this bus")
    add_table_col!(data, :bus, :elcurt, elcurt_bus, MWhCurtailed,"Electricity curtailed at this bus for the weighted representative hour")   
    add_table_col!(data, :bus, :elnom,  elnom_bus,  MWhLoad,"Electricity load at this bus for the weighted representative hour")   

    # Add things to the gen table
    add_table_col!(data, :gen, :pgen,  pgen_gen,  MWGenerated,"Average power generated at this generator")
    add_table_col!(data, :gen, :egen,  egen_gen,  MWhGenerated,"Electricity generated at this generator for the weighted representative hour")
    add_table_col!(data, :gen, :pcap,  pcap_gen,  MWCapacity,"Power capacity of this generator generated at this generator for the weighted representative hour")
    add_table_col!(data, :gen, :ecap,  ecap_gen,  MWhCapacity,"Electricity generation capacity of this generator generated at this generator for the weighted representative hour")
    add_table_col!(data, :gen, :pcap_retired, pcap_retired, MWCapacity, "Power generation capacity that was retired in each year")
    add_table_col!(data, :gen, :pcap_built,   pcap_built,   MWCapacity, "Power generation capacity that was built in each year")
    add_table_col!(data, :gen, :pcap_inv_sim, pcap_gen_inv_sim, MWCapacity, "Total power generation capacity that was invested for the generator during the sim.  (single value).  Still the same even after retirement")
    add_table_col!(data, :gen, :ecap_inv_sim, ecap_gen_inv_sim, MWhCapacity, "Total annual power generation energy capacity that was invested for the generator during the sim. (pcap_inv_sim * hours per year) (single value).  Still the same even after retirement")
    add_table_col!(data, :gen, :cf,    cf,        MWhGeneratedPerMWhCapacity, "Capacity Factor, or average power generation/power generation capacity, 0 when no generation")
    add_table_col!(data, :gen, :obj_pcap_price, obj_pcap_price, DollarsPerMWCapacityPerHour, "Objective function coefficient, in dollars, for one hour of 1MW capacity")
    add_table_col!(data, :gen, :obj_pgen_price, obj_pgen_price, DollarsPerMWhGenerated, "Objective function coefficient, in dollars, for one MWh of generation")
    add_table_col!(data, :gen, :obj_pcap_inv_price, obj_pcap_inv_price, DollarsPerMWBuiltCapacity, "Objective function coefficient, in dollars, for one MW of capacity invested")

    # Add things to the branch table
    add_table_col!(data, :branch, :pflow, pflow_branch, MWFlow,"Average Power flowing through branch")    
    add_table_col!(data, :branch, :eflow, eflow_branch, MWhFlow,"Electricity flowing through branch")    

    return
end
export parse_power_results!

@doc raw"""
    parse_lmp_results!(config, data, res_raw)

Adds the locational marginal prices of electricity and power flow.

| table_name | col_name | unit | description |
| :-- | :-- | :-- | :-- |
| :bus | :lmp_elserv | DollarsPerMWhServed | Locational Marginal Price of Energy Served |
| :branch | :lmp_pflow | DollarsPerMWFlow | Locational Marginal Price of Power Flow |
"""
function parse_lmp_results!(config, data)
    res_raw = get_raw_results(data)
    
    # Get the shadow price of the average power flow constraint ($/MW flowing)
    cons_pbal = res_raw[:cons_pbal]::Array{Float64,3}

    # Divide by number of hours because we want $/MWh, not $/MW
    lmp_elserv = unweight_hourly(data, cons_pbal, -)
    
    # Add the LMP's to the results and to the bus table
    res_raw[:lmp_elserv_bus] = lmp_elserv

    # Compensate for line losses for lmp seen by consumers at buses.
    if config[:line_loss_type] == "plserv"
        line_loss_rate = config[:line_loss_rate]::Float64

        # lmp_elserv is dollars per MWh before losses, so we need to inflate the cost to compensate
        plserv_scalar = 1/(1-line_loss_rate)
        add_table_col!(data, :bus, :lmp_elserv, lmp_elserv .* plserv_scalar, DollarsPerMWhServed,"Locational Marginal Price of Energy Served")
    else
        add_table_col!(data, :bus, :lmp_elserv, lmp_elserv, DollarsPerMWhServed,"Locational Marginal Price of Energy Served")
    end

    # Add lmp to generators
    gen = get_table(data, :gen)
    bus_idxs = gen.bus_idx::Vector{Int64}
    lmp_gen = [view(lmp_elserv, i, :, :) for i in bus_idxs]
    add_table_col!(data, :gen, :lmp_egen, lmp_gen, DollarsPerMWhServed, "Locational Marginal Price of Energy Served")

    # # Get the shadow price of the positive and negative branch power flow constraints ($/(MW incremental transmission))      
    # cons_branch_pflow_neg = res_raw[:cons_branch_pflow_neg]::Containers.SparseAxisArray{Float64, 3, Tuple{Int64, Int64, Int64}}
    # cons_branch_pflow_pos = res_raw[:cons_branch_pflow_pos]::Array{Float64, 3}
    # lmp_pflow = -cons_branch_pflow_neg - cons_branch_pflow_pos
    
    # # Add the LMP's to the results and to the branch table
    # res_raw[:lmp_pflow_branch] = lmp_pflow
    # add_table_col!(data, :branch, :lmp_pflow, lmp_pflow, DollarsPerMWFlow,"Locational Marginal Price of Power Flow")
    return
end
export parse_lmp_results!


"""
    save_updated_gen_table(config, data) -> nothing

Save the `gen` table to `get_out_path(config, "gen.csv")`
"""
function save_updated_gen_table(config, data)
    years = get_years(data)
    year_end = last(years)

    gen = get_table(data, :gen)
    original_cols = data[:gen_table_original_cols]

    # Grab only the original columns, and return to their original values for any that may have been modified.
    gen_tmp = gen[:, original_cols]
    for col_name in original_cols
        col = gen_tmp[!, col_name]
        if eltype(col) <: Container
            gen_tmp[!, col_name] = get_original.(gen_tmp[!, col_name])
        end
    end

    # Update pcap0 to be the last value of pcap
    gen_tmp.pcap0 = last.(gen.pcap)
    gen_tmp.pcap_inv = map(eachrow(gen)) do row
        row.build_status == "new" || return row.pcap_inv
        return row.pcap_inv_sim
    end

    # Filter anything with capacity below the threshold
    thresh = config[:pcap_retirement_threshold]
    filter!(gen_tmp) do row
        # Keep anything above the threshold
        row.pcap0 > thresh && return true
        row.pcap_inv <= thresh && return false 

        row.build_type == "exog" && return false

        # Below the threshold, check to see if we are still within the economic lifetime
        year_econ_life = add_to_year(row.year_on, row.econ_life)
        year_econ_life > year_end && return true

        return false
    end

    # Combine generators that are the same.  This is for things like ccus that get split up.
    gdf = groupby(gen_tmp, Not(:pcap0))
    gen_tmp_combined = combine(gdf,
        :pcap0 => sum => :pcap0
    )
    gen_tmp_combined.pcap_max = copy(gen_tmp_combined.pcap0)


    CSV.write(get_out_path(config, "gen.csv"), gen_tmp_combined)
    return nothing
end
export save_updated_gen_table


"""
    update_build_status!(config, data, table_name)

Change the build_status of generators built in the simulation.
* `unbuilt -> new` if `last(pcap)` is above threshold
* `built -> retired_exog` if retired due to surpassing `year_shutdown`
* `built -> retired_endog` if retired due before `year_shutdown`
"""
function update_build_status!(config, data, table_name)
    years = get_years(data)
    gen = get_table(data, table_name)

    #Threshold capacity to be saved into the next run
    thresh = config[:pcap_retirement_threshold]

    for row in eachrow(gen)
        bs = row.build_status
        if bs == "unbuilt"
            last(row.pcap) >= thresh || continue
            row.build_status = "new"
        elseif bs == "built"
            yr_idx_ret = findfirst(<(thresh), row.pcap)
            isnothing(yr_idx_ret) && continue

            row.year_off = years[yr_idx_ret]

            # Check to see if we retired because of being >= year_off
            if years[yr_idx_ret] >= row.year_shutdown
                row.build_status = "retired_exog"
            else
                row.build_status = "retired_endog"
            end
        end
    end
end
export update_build_status!<|MERGE_RESOLUTION|>--- conflicted
+++ resolved
@@ -11,13 +11,13 @@
 
     obj_scalar = config[:objective_scalar]
 
-<<<<<<< HEAD
     od = object_dictionary(model)
 
     # Pull out all the shadow prices or values for each of the variables/constraints
     results_raw = Dict(k => (@info "Parsing Result $k"; value_or_shadow_price(v, obj_scalar)) for (k,v) in od)
-    results_raw[:cons_pgen_max] ./= 1000
-
+    pgen_scalar = config[:pgen_scalar] |> Float64
+    results_raw[:cons_pgen_max] ./= pgen_scalar
+    
     # Gather each of the objective function coefficients
     obj = model[:obj]::AffExpr
     obj_coef = OrderedDict{Symbol, Any}()
@@ -28,12 +28,7 @@
     end
     obj_coef[:pcap_gen_inv_sim] = map(x->obj[x], model[:pcap_gen_inv_sim])
     results_raw[:obj_coef] = obj_coef
-=======
-    results_raw = Dict(k => (@info "Parsing Result $k"; value_or_shadow_price(v, obj_scalar)) for (k,v) in object_dictionary(model))
-    pgen_scalar = config[:pgen_scalar] |> Float64
-    results_raw[:cons_pgen_max] ./= pgen_scalar
->>>>>>> 43baee89
-    
+
     # Empty the model now that we have retrieved all info, to save RAM and prevent the user from accidentally accessing un-scaled data.
     empty!(model)
     
