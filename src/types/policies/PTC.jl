@doc raw"""
    struct PTC <: Policy
    
Production Tax Credit - A \$/MWh tax incentive for the generation of specific technology or under specific conditions.

# Keyword Arguments

* `name`: policy name 
* `values`: \$/MWh values of the PTC, stored as an OrderedDict with years and the value `(:y2020=>10)`, note `year` is a `Symbol`
* `years_after_ref_min`: Min (inclusive) number of years the sim year can be after gen reference year (ie. year_on, year_retrofit). If ref year is year_on then this would be equivaled to min gen age. 
* `years_after_ref_max`: Max (inclusive) number of years the sim year can be after gen reference year (ie. year_on, year_retrofit). If ref year is year_on then this would be equivaled to max gen age.
* `ref_year_col`: Column name to use as reference year for min and max above. Must be a year column. If this is :year_on, then the years_after_ref filters will filter gen age. If this is :year_retrofit, the the years_after_ref filters will filter by time since retrofit. 

* `gen_filters`: filters for qualifying generators, stored as an OrderedDict with gen table columns and values (`:emis_co2=>"<=0.1"` for co2 emission rate less than or equal to 0.1)
"""
Base.@kwdef struct PTC <: Policy
    name::Symbol
    values::OrderedDict
<<<<<<< HEAD
    gen_age_min::Float64 = 0
    gen_age_max::Float64 = 999
=======
    years_after_ref_min::Float64 = 0.0
    years_after_ref_max::Float64 = 9999.0
    ref_year_col::String = "year_on"
    # gen_age_min::Float64 = 0
    # gen_age_max::Float64 = 9999
>>>>>>> 51ad19e1
    gen_filters::OrderedDict
end
export PTC

function should_adjust_invest_cost(pol::PTC)
    return (pol.years_after_ref_min != 0.0 || pol.years_after_ref_max != 9999.0)
end

"""
    E4ST.modify_setup_data!(pol::PTC, config, data)

Creates a column in the gen table with the PTC value in each simulation year for the qualifying generators.
"""
function E4ST.modify_setup_data!(pol::PTC, config, data)
    gen = get_table(data, :gen)
    gen_idxs = get_row_idxs(gen, parse_comparisons(pol.gen_filters))

    @info "Applying PTC $(pol.name) to $(length(gen_idxs)) generators"

    years = get_years(data)
    years_int = year2float.(years)

    #create column of PTC values
    add_table_col!(data, :gen, pol.name, Container[ByNothing(0.0) for i in 1:nrow(gen)], DollarsPerMWhGenerated,
        "Production tax credit value for $(pol.name)")

    # if year_after_ref_min or max isn't set to default, then create capex_adj
    if should_adjust_invest_cost(pol)
        # warn if trying to specify more than one unique PTC value, model isn't currently set up to handle variable PTC 
        # note: >2 used here for PTC value and 0
        length(unique(values(pol.values))) > 2 && @warn "The current E4ST PTC mod isn't formulated correctly for both a variable PTC value (ie. 2020: 12, 2025: 15) and year_from_ref filters, please only specify a single PTC value"

        add_table_col!(data, :gen, Symbol("$(pol.name)_capex_adj"), Container[ByNothing(0.0) for i in 1:nrow(gen)], DollarsPerMWBuiltCapacityPerHour, 
        "Adjustment factor added to the obj function as a PerMWCapInv term to account for PTC payments that do not continue through the entire econ lifetime of a generator.")
    end
    #update column for gen_idx 
    credit_yearly = [get(pol.values, Symbol(year), 0.0) for year in years] #values for the years in the sim

    for gen_idx in gen_idxs
        # update pol.name column with PTC credit value 
        g = gen[gen_idx, :]
        ref_year = year2float(g[Symbol(pol.ref_year_col)])
        year_min = ref_year + pol.years_after_ref_min
        year_max = ref_year + pol.years_after_ref_max
        g_qual_year_idxs = findall(y -> year_min <= y <= year_max, years_int)
        vals_tmp = [(i in g_qual_year_idxs) ? credit_yearly[i] : 0.0  for i in 1:length(years)]
        g[pol.name] = ByYear(vals_tmp)

        # add capex adjustment term to the the pol.name _capex_adj column
        if should_adjust_invest_cost(pol)
            adj_term = get_ptc_capex_adj(pol, g, config)
            g[Symbol("$(pol.name)_capex_adj")] = adj_term
        end
    end
end


"""
    function E4ST.modify_model!(pol::PTC, config, data, model)

Subtracts the PTC price * generation in that year from the objective function using [`add_obj_term!(data, model, PerMWhGen(), pol.name, oper = -)`](@ref)
"""
function E4ST.modify_model!(pol::PTC, config, data, model)
    # subtract PTC value 
    add_obj_term!(data, model, PerMWhGen(), pol.name, oper = -)

    # add the capex adjustment term 
    should_adjust_invest_cost(pol) && add_obj_term!(data, model, PerMWCapInv(), Symbol("$(pol.name)_capex_adj"), oper = +)
end


"""
    E4ST.modify_results!(pol::PTC, config, data) -> 

Calculates PTC policy cost as a results formula in the gen table. PTC Cost = PTC value * generation 
"""
function E4ST.modify_results!(pol::PTC, config, data)
    # policy cost, PTC value * generation
    result_name = "$(pol.name)_cost"
    result_name_sym = Symbol(result_name)
    add_results_formula!(data, :gen, result_name_sym, "SumHourlyWeighted($(pol.name), pgen)", Dollars, "The cost of $(pol.name)")
    add_to_results_formula!(data, :gen, :ptc_subsidy, result_name)

    should_adjust_invest_cost(pol) && add_results_formula!(data, :gen, Symbol("$(pol.name)_capex_adj_total"), "SumYearly(ecap_inv_sim, $(pol.name)_capex_adj)", Dollars, "The necessary investment-based objective function penalty for having the subsidy end before the economic lifetime.")
    # Note there is no need to adjust welfare for the capex adjustment
end


"""
    get_ptc_capex_adj(pol::PTC, g::DataFrameRow) -> 
"""
function get_ptc_capex_adj(pol::PTC, g::DataFrameRow, config)
    r = config[:wacc]::Float64 #discount rate, using wacc to match generator cost calculations
    e = g.econ_life::Float64
    age_max = pol.years_after_ref_max
    age_min = pol.years_after_ref_min

    # determine whether capex needs to be adjusted, basically determining whether the span of age_min to age_max happens in the econ life
    age_min >= e && return ByNothing(0.0) # will receive no PTC naturally because gen will be shutdown before qualifying so no need to adjust capex
    (year2int(g.year_on) + age_max > year2int(g.year_shutdown)) && (age_max = year2int(g.year_shutdown) - year2int(g.year_on)) # if plant will shutdown before reaching age_max, change age_max to last age before shutdowns so only accounting for PTC received in lifetime
    (age_max - age_min >= e) && return ByNothing(0.0) # no need to adjust capex if reveiving PTC for entire econ life

    #hasproperty(g, :cf_hist) ? (cf = g.cf_hist) : @error "The gen and build_gen tables must have the column cf_hist in order to model PTCs with age filters."
    cf = get(g, :cf_hist) do
        get_gentype_cf_hist(g.gentype)
    end
    ptc_vals = g[pol.name]

    # This adjustment factor is the geometric formula for the difference between the actual PTC value per MW capacity and a PTC represented as a constant cash flow over the entire economic life. 
    # The derivation of this adj_factor can be found in the PTC documentation
    adj_factor = 1 - ((1-(1/(1+r))^age_max)*(1-(1/(1+r))))/((1-(1/(1+r))^e)*(1-(1/(1+r))^(age_min+1)))

    capex_adj = adj_factor .* cf .* ptc_vals
    return capex_adj
end

<|MERGE_RESOLUTION|>--- conflicted
+++ resolved
@@ -16,16 +16,11 @@
 Base.@kwdef struct PTC <: Policy
     name::Symbol
     values::OrderedDict
-<<<<<<< HEAD
-    gen_age_min::Float64 = 0
-    gen_age_max::Float64 = 999
-=======
     years_after_ref_min::Float64 = 0.0
     years_after_ref_max::Float64 = 9999.0
     ref_year_col::String = "year_on"
     # gen_age_min::Float64 = 0
     # gen_age_max::Float64 = 9999
->>>>>>> 51ad19e1
     gen_filters::OrderedDict
 end
 export PTC
