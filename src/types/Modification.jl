--- conflicted
+++ resolved
@@ -57,12 +57,8 @@
 
 Gather the results from `mod` from the solved model, called in `parse_results`
 """
-<<<<<<< HEAD
 function results!(sym, mod::Modification, config, data, model, results)
     @warn "No results! function defined for mod $sym: $mod, doing nothing"
-=======
-function results!(mod::Modification, config, data, model, results)
-    @warn "No results! function defined for mod $mod, doing nothing"
 end
 
 """
@@ -93,5 +89,4 @@
 """
 function Base.getindex(mod::M, key::Symbol) where {M<:Modification}
     return getproperty(mod, key)
->>>>>>> 7989f23b
 end