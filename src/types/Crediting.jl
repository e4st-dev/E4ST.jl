
""" 
    abstract type Crediting

Crediting is used to set the credit levels of generators for policies. It is primarily (possibly entirely) used for GenerationStandards (RPS, CES, carveouts, etc). 

## Setup inside config yaml
Crediting is specified in the yaml file. A type key must be specified, along with the approriate keys for the credit type you specified. Two examples are shown in the config below.
```yaml
$(read(joinpath(@__DIR__,"../../test/config/config_3bus_rps.yml"), String))
```

## Standard Crediting subtypes include:
* [`CreditByBenchmark`](@ref)
* [`CreditByGentype`](@ref)

## Interfaces Implements
* [`get_credit(c::Crediting, data, gen_row::DataFrameRow)`](@ref) - gets the appropriate credit level for the generator row for the given Crediting subtype.
"""
abstract type Crediting end 

"""
    Crediting(d::OrderedDict) -> crediting

Constructs a Crediting structure from `d`, an OrderedDict read in from the config file inside of a mod.  The Crediting structure is of type `d[:type]` with keyword arguments for all the other key value pairs in `d`.
"""
function Crediting(d::OrderedDict)
    T = get_type(d[:type])
    crediting = _discard_type(T; d...)
    return crediting
end
function Crediting(c::Crediting)
    c
end
export Crediting

"""
    get_credit(c::Crediting, data, gen_row::DataFrame) -> 

Return the credit value for the given generator and crediting type. 
"""
function get_credit(c::Crediting, data, gen_row::DataFrame)
    error("No get_credit() defined for crediting type $(typeof(c)), no credits will be applied for this policy.")
end
export get_credit


"""
    CreditByGentype(;credits::OrderedDict{String, Float64})

Crediting method where credit levels are specified by gentypes. 
"""
struct CreditByGentype <: Crediting
    credits::OrderedDict{String,Float64}

    function CreditByGentype(credits)
        if !(credits isa OrderedDict{String, Float64})
            credits = OrderedDict{String, Float64}(string(k)=>v for (k,v) in credits)
        end
        return new(credits)
    end
end

CreditByGentype(;credits) = CreditByGentype(credits)
export CreditByGentype

"""
    get_credit(c::CreditByGentype, data, gen_row::DataFrameRow)

Returns the credit level specified for the gentype in c.credits. If no credit is specified for that gentype, it defaults to 0. 
"""
function get_credit(c::CreditByGentype, data,  gen_row::DataFrameRow)
    credit = get(c.credits, gen_row.gentype, 0.0)
    return ByNothing(credit)
end

"""
    CreditByBenchmark(;gen_col, benchmark)

Awards credit of each generator based on how that generator's `gen_col` compares to `benchmark`, using the following formula.

    max(1.0 - (gen_row[gen_col] / benchmark), 0.0)

* `gen_col::Symbol` - the column of the `gen` table to compare against
* `benchmark::Float64` - the benchmark rate to compare with, in the same units as the `gen_col`.
"""
struct CreditByBenchmark <: Crediting
    gen_col::Symbol
    benchmark::Float64

    function CreditByBenchmark(gen_col, benchmark)
        return new(Symbol(gen_col), Float64(benchmark))
    end
end
export CreditByBenchmark

CreditByBenchmark(;gen_col = :emis_co2e, benchmark) = CreditByBenchmark(gen_col, benchmark)


"""
    get_credit(c::CreditByBenchmark, data, gen_row::DataFrameRow) -> 

Returns the credit level based on the formula `max(1.0 - (gen_row[gen_col] / c.benchmark), 0.0)`. 
"""
function get_credit(c::CreditByBenchmark, data, gen_row::DataFrameRow)
    gen_emis_rate = gen_row[c.gen_col]
<<<<<<< HEAD
    #println("Row $(getfield(gen_row, :rownumber)): $(typeof(gen_emis_rate)) = $(gen_emis_rate), $(gen_row[:gentype]), $(gen_row[:year_on]), $(gen_row[:build_status])")
=======
>>>>>>> a89a8c4d
    credit = min.(1.0, max.( 1.0 .- gen_emis_rate ./ c.benchmark, 0.0))
    return credit
end<|MERGE_RESOLUTION|>--- conflicted
+++ resolved
@@ -104,10 +104,6 @@
 """
 function get_credit(c::CreditByBenchmark, data, gen_row::DataFrameRow)
     gen_emis_rate = gen_row[c.gen_col]
-<<<<<<< HEAD
-    #println("Row $(getfield(gen_row, :rownumber)): $(typeof(gen_emis_rate)) = $(gen_emis_rate), $(gen_row[:gentype]), $(gen_row[:year_on]), $(gen_row[:build_status])")
-=======
->>>>>>> a89a8c4d
     credit = min.(1.0, max.( 1.0 .- gen_emis_rate ./ c.benchmark, 0.0))
     return credit
 end