"""
    struct Storage <: Modification

    Storage(;name, file, build_file="")

Storage is represented over sets of time-weighted sequential representative hours for which the following must hold true, for a given storage device:
* Net charge over the interval must equal zero.
* Total charge of the device cannot exceed its maximum charge, or go below zero.
* Initial charge over an interval can be anywhere between 0 and the maximum charge, and is the same initial charge for each time interval.

# Arguments
* `name` - the name of the [`Modification`](@ref).
* `file` - the filename of the storage table, where each row represents a storage device. See also [`summarize_table(::Val{:storage})`](@ref)
* `build_file` - the filename of the buildable storage table, where each row represents a specification for buildable storage.  See also [`summarize_table(::Val{:build_storage})`](@ref)

# Variables Introduced
* `pcap_stor[stor_idx, yr_idx]` - The discharge power capacity, in MW, of the storage device.
* `pcharge_stor[stor_idx, yr_idx, hr_idx]` - The charge power, in MW, for a given hour.
* `pdischarge_stor[stor_idx, yr_idx, hr_idx]` - The discharged power, in MW, for a given hour.
* `e0_stor[stor_idx]` - The starting charge energy (in MWh) for each interval.

# Constraints Introduced
* `cons_stor_charge_bal[stor_idx, yr_idx, int_idx]` - the charge balancing equation - net charge in each interval is 0
* `cons_stor_charge_max[stor_idx, yr_idx, int_idx, _hr_idx]` - constrain the stored energy in each hour of each interval to be less than the maximum (function of `pcap_stor` and the discharge duration column of the storage table).  Note `_hr_idx` is the index within the interval, not the normal `hr_idx`
* `cons_stor_charge_min[stor_idx, yr_idx, int_idx, _hr_idx]` - constrain the stored energy in each hour of each interval to be greater than zero.  Note `_hr_idx` is the index within the interval, not the normal `hr_idx`
* `cons_pcap_stor_noadd[stor_idx, yr_idx; years[yr_idx] >= storage.year_on[stor_idx]]` - constrain the capacity to be non-increasing after being built. (only in multi-year simulations)
* `cons_pcap_stor_prebuild[stor_idx, yr_idx; years[yr_idx] < storage.year_on[stor_idx]]` - constrain the capacity to be zero before being built. (should only happen in multi-year simulations)
* `cons_pcap_stor_exog[stor_idx, yr_idx]` - constrain the exogenous, unbuilt capacity to equal pcap0 for the first year >= its build year.

# Objective Terms
* `capex_obj_stor` - the capital expenditures to build the storage device, only non-zero in the build year.  (function of `pcap_stor` and `capex`, and `year_on`)
* `fom_stor` - the fixed operation and maintenance costs for the storage device (function of `pcap_stor` and `fom` from the storage table)
* `vom_stor` - the variable operation and maintenance costs for the storage device (function of `pdischarge_stor`, the `vom` column of the storage table, and the hour weights [`get_hour_weights`](@ref))

# Power Balancing Equation
Each storage device can either be on the "gen" side or the "load" side, as specified by the `side` column.
* "gen" side:
    * `pcharge_stor` gets subtracted from `pgen_bus`
    * `pdischarge_stor` gets added to `pgen_bus`
* "load" side:
    * `pcharge_stor` gets added to `plserv_bus`
    * `pdischarge_stor` gets subtracted from `plserv_bus`
"""
struct Storage <: Modification
    name::Symbol
    file::String
    build_file::String
end
function Storage(;name, file, build_file="")
    return Storage(name, file, build_file)
end
export Storage

mod_rank(::Type{<:Storage}) = -3.0

@doc """
    summarize_table(::Val{:storage})

$(table2markdown(summarize_table(Val(:storage))))
"""
function summarize_table(::Val{:storage})
    df = TableSummary()
    push!(df, 
        (:bus_idx, Int64, NA, true, "The index of the `bus` table that the storage device corresponds to"),
        (:status, Bool, NA, false, "Whether or not the storage device is in service"),
        (:build_status, String15, NA, true, "Whether the storage device is `built`, '`new`, or `unbuilt`. All storage devices marked `new` when the storage file is read in will be changed to `built`.  Can also be changed to `retired_exog` or `retired_endog` after the simulation is run.  See [`update_build_status!`](@ref)"),
        (:build_type, AbstractString, NA, true, "Whether the storage device is 'real', 'exog' (exogenously built), or 'endog' (endogenously built)"),
        (:build_id, AbstractString, NA, true, "Identifier of the build row.  For pre-existing storage devices not specified in the build file, this is usually left empty"),
        (:year_on, YearString, Year, true, "The first year of operation for the storage device. (For new devices this is also the year it was built)"),
        (:econ_life, Float64, NumYears, true, "The number of years in the economic lifetime of the storage device."),
        (:year_off, YearString, Year, true, "The first year that the storage unit is no longer operating in the simulation, computed from the simulation.  Leave as y9999 if an existing storage unit that has not been retired in the simulation yet."),
        (:year_shutdown, YearString, Year, true, "The forced (exogenous) shutdown year for the storage unit."),
        (:pcap_inv, Float64, MWCapacity, true, "Original invested nameplate power generation capacity for the storage device.  This is the original invested capacity of exogenously built storage devices (even if there have been retirements ), and the original invested capacity in year_on for endogenously built storage devices."),
        (:pcap0, Float64, MWCapacity, true, "Starting nameplate power discharge capacity for the storage device"),
        (:pcap_min, Float64, MWCapacity, true, "Minimum nameplate power discharge capacity of the storage device (normally set to zero to allow for retirement)"),
        (:pcap_max, Float64, MWCapacity, true, "Maximum nameplate power discharge capacity of the storage device"),
<<<<<<< HEAD
        (:vom, Float64, DollarsPerMWhDischarged, true, "Variable operation and maintenance cost per MWh of energy discharged"),
        (:fom, Float64, DollarsPerMWCapacity, true, "Hourly fixed operation and maintenance cost for a MW of discharge capacity"),
=======
        (:vom, Float64, DollarsPerMWhGenerated, true, "Variable operation and maintenance cost per MWh of energy discharged"),
        (:fom, Float64, DollarsPerMWCapacityPerHour, true, "Hourly fixed operation and maintenance cost for a MW of discharge capacity"),
>>>>>>> 0c2f8b23
        (:capex, Float64, DollarsPerMWBuiltCapacity, true, "Hourly capital expenditures for a MW of discharge capacity"),
        (:duration_discharge, Float64, Hours, true, "Number of hours to fully discharge the storage device, from full."),
        (:duration_charge, Float64, Hours, false, "Number of hours to fully charge the empty storage device from empty. (Defaults to equal `duration_discharge`)"),
        (:storage_efficiency, Float64, MWhDischargedPerMWhCharged, true, "The round-trip efficiency of the battery."),
        (:side, String, NA, true, "The side of the power balance equation to add the charging/discharging to.  Can be \"gen\" or \"load\""),
        (:hour_groupby, String, NA, true, "The column of the `hours` table to group by.  For example `day`"),
        (:hour_duration, String, NA, true, "The column of the `hours` table specifying the duration of each representatibe hour"),
        (:hour_order, String, NA, true, "The column of the `hours` table specifying the sequence of the hours."),
    )
end

@doc """
    summarize_table(::Val{:build_storage})

$(table2markdown(summarize_table(Val(:build_storage))))
"""
function summarize_table(::Val{:build_storage})
    df = TableSummary()
    push!(df, 
        (:area, AbstractString, NA, true, "The area with which to filter by. I.e. \"state\". Leave blank to not filter by area."),
        (:subarea, AbstractString, NA, true, "The subarea to include in the filter.  I.e. \"maryland\".  Leave blank to not filter by area."),
        (:status, Bool, NA, false, "Whether or not the storage device is in service"),
        (:build_status, String15, NA, true, "Whether the storage device is `built`, '`new`, or `unbuilt`. All storage devices marked `new` when the storage file is read in will be changed to `built`.  Can also be changed to `retired_exog` or `retired_endog` after the simulation is run.  See [`update_build_status!`](@ref)"),
        (:build_type, AbstractString, NA, true, "Whether the storage device is 'real', 'exog' (exogenously built), or 'endog' (endogenously built)"),
        (:build_id, AbstractString, NA, true, "Identifier of the build row.  Each storage device made using this build spec will inherit this `build_id`"),
        (:year_on, YearString, Year, true, "The first year of operation for the storage device. (For new devices this is also the year it was built)"),
        (:econ_life, Float64, NumYears, true, "The number of years in the economic lifetime of the storage device."),
        (:age_shutdown, Float64, NumYears, true, "The age at which the storage device is no longer operating.  I.e. if `year_on` = `y2030` and `age_shutdown` = `20`, then capacity will be 0 in `y2040`."),
        (:year_on_min, YearString, Year, true, "The first year in which a storage device can be built/come online (inclusive). Storage device with no restriction and exogenously built gens will be left blank"),
        (:year_on_max, YearString, Year, true, "The last year in which a storage device can be built/come online (inclusive). Storage devices with no restriction and exogenously built gens will be left blank"),
        (:pcap0, Float64, MWCapacity, true, "Starting nameplate power discharge capacity for the storage device"),
        (:pcap_min, Float64, MWCapacity, true, "Minimum nameplate power discharge capacity of the storage device (normally set to zero to allow for retirement)"),
        (:pcap_max, Float64, MWCapacity, true, "Maximum nameplate power discharge capacity of the storage device"),
<<<<<<< HEAD
        (:vom, Float64, DollarsPerMWhDischarged, true, "Variable operation and maintenance cost per MWh of energy discharged"),
        (:fom, Float64, DollarsPerMWCapacity, true, "Hourly fixed operation and maintenance cost for a MW of discharge capacity"),
=======
        (:vom, Float64, DollarsPerMWhGenerated, true, "Variable operation and maintenance cost per MWh of energy discharged"),
        (:fom, Float64, DollarsPerMWCapacityPerHour, true, "Hourly fixed operation and maintenance cost for a MW of discharge capacity"),
>>>>>>> 0c2f8b23
        (:capex, Float64, DollarsPerMWBuiltCapacity, true, "Hourly capital expenditures for a MW of discharge capacity"),
        (:duration_discharge, Float64, Hours, true, "Number of hours to fully discharge the storage device, from full."),
        (:duration_charge, Float64, Hours, false, "Number of hours to fully charge the empty storage device from empty. (Defaults to equal `duration_discharge`)"),
        (:storage_efficiency, Float64, MWhDischargedPerMWhCharged, true, "The round-trip efficiency of the device."),
        (:side, String, NA, true, "The side of the power balance equation to add the charging/discharging to.  Can be \"gen\" or \"load\""),
        (:hour_groupby, String, NA, true, "The column of the `hours` table to group by.  For example `day`"),
        (:hour_duration, String, NA, true, "The column of the `hours` table specifying the duration of each representatibe hour"),
        (:hour_order, String, NA, true, "The column of the `hours` table specifying the sequence of the hours."),
    )
end

function modify_raw_data!(mod::Storage, config, data)
    config[:storage_file] = mod.file
    isempty(mod.build_file) || (config[:build_storage_file] = mod.build_file)

    read_table!(config, data, :storage_file=>:storage)
    read_table!(config, data, :build_storage_file=>:build_storage, optional=true)
end

function modify_setup_data!(mod::Storage, config, data)
    storage = get_table(data, :storage)
    bus = get_table(data, :bus)
    hours = get_table(data, :hours)
    years = get_years(data)

    data[:storage_table_original_cols] = propertynames(storage)

    add_buildable_storage!(config, data)

    ### Add the following columns to the storage table:
    # num_intervals: number of time intervals for storage of this device
    # duration_charge (only if not provided)
    # intervals: each entry is a Vector{Vector{Int64}} - vector of vectors of hour indices
    # interval_hour_duration: each entry is a Dict{Int64, Float64} - lookup of hour index to duration.

    if !hasproperty(storage, :duration_charge)
        storage.duration_charge = copy(storage.duration_discharge)
    end

    ### Create capex_obj (the capex used in the optimization/objective function)
    # set to capex for unbuilt generators in the year_on
    # set to 0 for already built capacity because capacity expansion isn't considered for existing generators
    add_table_col!(data, :storage, :capex_obj, Container[ByNothing(0.0) for i in 1:nrow(storage)], DollarsPerMWBuiltCapacity, "Hourly capital expenditures that is passed into the objective function. 0 for already built capacity")

    for row in eachrow(storage)
        row.build_status == "unbuilt" || continue
        row.capex_obj = ByYear([row.capex * (year >= row.year_on && year < add_to_year(row.year_on, row.econ_life)) for year in years])
    end

    storage.num_intervals = fill(0, nrow(storage))
    storage.intervals = fill(Vector{Int64}[], nrow(storage))
    storage.interval_hour_duration = fill(Vector{Float64}(), nrow(storage))

    # Add num_intervals
    gdf_storage = groupby(storage, [:hour_groupby, :hour_duration, :hour_order])

    for k in keys(gdf_storage)
        hour_groupby, hour_duration, hour_order = k

        sdf_storage = gdf_storage[k]
        gdf_hours = groupby(hours, hour_groupby)

        sdf_storage.interval_hour_duration .= Ref(hours[!, hour_duration])
        sdf_storage.num_intervals .= length(gdf_hours)

        intervals = Vector{Int64}[]
        for hk in keys(gdf_hours)
            sdf_hours = gdf_hours[hk]
            
            # Check to see if the hour durations are weighted in proportion to the hour weights
            weight_hours = sdf_hours.hours ./ (sum(sdf_hours.hours))
            weight_durations = sdf_hours[!, hour_duration] ./ sum(sdf_hours[!, hour_duration])
            @assert all(i -> weight_hours[i] ≈ weight_durations[i], eachindex(weight_hours)) "Hour durations for hours grouped by $(hour_groupby) must be proportional to the `hours` column of the `hours` table."

            hour_idxs = getfield(sdf_hours, :rows)
            hour_idxs_sorting = sortperm(sdf_hours, hour_order)
            hour_idxs_sorted = hour_idxs[hour_idxs_sorting]
            push!(intervals, hour_idxs_sorted)
        end

        sdf_storage.intervals .= Ref(intervals)
    end

    ### Map bus characteristics to storage
    names_before = propertynames(storage)
    leftjoin!(storage, bus, on=:bus_idx)
    select!(storage, Not(:plnom))
    disallowmissing!(storage)
    names_after = propertynames(storage)

    for name in names_after
        name in names_before && continue
        add_table_col!(data, :storage, name, storage[!,name], get_table_col_unit(data, :bus, name), get_table_col_description(data, :bus, name), warn_overwrite=false)
    end
end

"""
    add_buildable_storage!(config, data)

Add buildable storage from `build_storage` table to `storage` table, if the `build_storage` table exists
"""
function add_buildable_storage!(config, data)
    haskey(data, :build_storage) || return nothing

    storage =       get_table(data, :storage)
    build_storage = get_table(data, :build_storage)
    bus =           get_table(data, :bus)

    spec_names = filter!(
        !in((:bus_idx, :year_off, :year_shutdown, :pcap_inv)),
        propertynames(storage)
    )
    years = get_years(data)

    for spec_row in eachrow(build_storage)
        area = spec_row.area
        subarea = spec_row.subarea
        bus_idxs = get_row_idxs(bus, (area=>subarea))

        #set default min and max for year_on if blank
        year_on_min = (spec_row.year_on_min == "" ? "y0" : spec_row.year_on_min)
        year_on_max = (spec_row.year_on_max == "" ? "y9999" : spec_row.year_on_max)

        for bus_idx in bus_idxs
            if spec_row.build_type == "endog"
                # For endogenous new builds a new storage device is created for each year
                for year in years
                    year < year_on_min && continue
                    year > year_on_max && continue

                    # Make row to add to the storage table
                    new_row = Dict(:bus_idx => bus_idx, (spec_name=>spec_row[spec_name] for spec_name in spec_names)...)
                    new_row[:year_on] = year
                    new_row[:year_shutdown] = add_to_year(year, spec_row.age_shutdown)
                    new_row[:year_off] = "y9999"
                    new_row[:pcap_inv] = 0.0
                    push!(storage, new_row, promote=true)
                end
            else # exogenous
                @assert !isempty(spec_row.year_on) "Exogenous storage devices must have a specified year_on value"

                # Skip this build if it is after the simulation
                spec_row.year_on > last(years) && continue

                # for exogenously specified storage, only one storage device is created with the specified year_on
                new_row = Dict{}(:bus_idx => bus_idx, (spec_name=>spec_row[spec_name] for spec_name in spec_names)...)
                new_row[:year_shutdown] = add_to_year(spec_row.year_on, spec_row.age_shutdown)
                new_row[:year_off] = "y9999"
                new_row[:pcap_inv] = 0.0

                push!(storage, new_row, promote=true)
            end
        end
    end
end
export add_buildable_storage!

function modify_model!(mod::Storage, config, data, model)
    storage = get_table(data, :storage)
    nhr = get_num_hours(data)
    nyr = get_num_years(data)
    years = get_years(data)
    hour_weights = get_hour_weights(data)

    ### Create Variables
    # Power discharge capacity
    @variable(model, 
        pcap_stor[stor_idx in axes(storage,1), yr_idx in 1:nyr],
        lower_bound = 0,
        upper_bound = storage.pcap_max[stor_idx]
    )

    # Power discharged
    @variable(model,
        pdischarge_stor[stor_idx in axes(storage, 1), yr_idx in 1:nyr, hr_idx in 1:nhr],
        lower_bound = 0,
        upper_bound = storage.pcap_max[stor_idx]
    )

    # Power charged - upper bound depends on ratio of duration for charge/discharge durations.
    @variable(model,
        pcharge_stor[stor_idx in axes(storage, 1), yr_idx in 1:nyr, hr_idx in 1:nhr],
        lower_bound = 0,
        upper_bound = storage.pcap_max[stor_idx]  * storage.duration_charge[stor_idx] / (storage.duration_discharge[stor_idx] * storage.storage_efficiency[stor_idx])
    )

    # initial energy stored in the device
    @variable(model,
        e0_stor[stor_idx in axes(storage, 1)],
        lower_bound = 0,
        upper_bound = storage.pcap_max[stor_idx] * storage.duration_discharge[stor_idx]
    )

    ### Create Constraints
    # Constrain start and end of each device's intervals to be the same
    @constraint(model,
        cons_stor_charge_bal[stor_idx in axes(storage,1), yr_idx in 1:nyr, int_idx in 1:storage.num_intervals[stor_idx]],
        sum(
            (
                pdischarge_stor[stor_idx, yr_idx, hr_idx] - 
                pcharge_stor[stor_idx, yr_idx, hr_idx] * storage.storage_efficiency[stor_idx]
            ) * 
            storage.interval_hour_duration[stor_idx][hr_idx] 
            for hr_idx in storage.intervals[stor_idx][int_idx]
        ) == 0.0
    )

    ### Constrain net charge after each hour in each interval is bounded by maximum charge
    # Constrain upper limit on charge
    @constraint(model,
        cons_stor_charge_max[
            stor_idx in axes(storage,1),
            yr_idx in 1:nyr,
            int_idx in 1:storage.num_intervals[stor_idx],
            _hr_idx in 1:(length(storage.intervals[stor_idx][int_idx]) - 1)
        ],
        sum(
            (
                pdischarge_stor[stor_idx, yr_idx, hr_idx] -
                pcharge_stor[stor_idx, yr_idx, hr_idx] * storage.storage_efficiency[stor_idx]
            ) *
            storage.interval_hour_duration[stor_idx][hr_idx]
            for hr_idx in storage.intervals[stor_idx][int_idx][1:_hr_idx]
        # ) <= pcap_stor[stor_idx, yr_idx] * storage.duration_discharge[stor_idx]
        )  + e0_stor[stor_idx] <= pcap_stor[stor_idx, yr_idx] * storage.duration_discharge[stor_idx]
    )
    
    # Constrain lower limit on charge
    @constraint(model,
        cons_stor_charge_min[
            stor_idx in axes(storage,1),
            yr_idx in 1:nyr,
            int_idx in 1:storage.num_intervals[stor_idx],
            _hr_idx in 1:(length(storage.intervals[stor_idx][int_idx]) - 1)
        ],
        sum(
            (
                pdischarge_stor[stor_idx, yr_idx, hr_idx] - 
                pcharge_stor[stor_idx, yr_idx, hr_idx] * storage.storage_efficiency[stor_idx]
            ) * 
            storage.interval_hour_duration[stor_idx][hr_idx] 
            for hr_idx in storage.intervals[stor_idx][int_idx][1:_hr_idx]
        # ) >= 0 # -pcap_stor[stor_idx, yr_idx] * storage.duration_discharge[stor_idx]
        ) + e0_stor[stor_idx] >= 0 # -pcap_stor[stor_idx, yr_idx] * storage.duration_discharge[stor_idx]
    )

    ### Add build constraints for endogenous batteries
    add_build_constraints!(data, model, :storage, :pcap_stor)
    
    ### Add charge/discharge to appropriate expressions in power balancing equation
    plserv_bus = model[:plserv_bus]
    pgen_bus = model[:pgen_bus]
    for (stor_idx, row) in enumerate(eachrow(storage))
        bus_idx = row.bus_idx
        if row.side == "load"
            for yr_idx in 1:nyr, hr_idx in 1:nhr
                add_to_expression!(plserv_bus[bus_idx, yr_idx, hr_idx], pdischarge_stor[stor_idx, yr_idx, hr_idx], -1)
                add_to_expression!(plserv_bus[bus_idx, yr_idx, hr_idx], pcharge_stor[stor_idx, yr_idx, hr_idx], 1)
            end
        else # row.side == "gen"
            for yr_idx in 1:nyr, hr_idx in 1:nhr
                add_to_expression!(pgen_bus[bus_idx, yr_idx, hr_idx], pdischarge_stor[stor_idx, yr_idx, hr_idx])
                add_to_expression!(pgen_bus[bus_idx, yr_idx, hr_idx], pcharge_stor[stor_idx, yr_idx, hr_idx], -1)
            end
        end
    end

    ### Add Costs to objective function terms: vom, fom, capex.
    @expression(model,
        vom_stor[yr_idx in 1:nyr],
        sum(
            hour_weights[hr_idx] * pdischarge_stor[stor_idx, yr_idx, hr_idx] * get_table_num(data, :storage, :vom, stor_idx, yr_idx, hr_idx)
            for stor_idx in axes(storage,1), hr_idx in 1:nhr
        )
    )

    @expression(model,
        fom_stor[yr_idx in 1:nyr],
        sum(
            pcap_stor[stor_idx, yr_idx] * get_table_num(data, :storage, :fom, stor_idx, yr_idx, :)
            for stor_idx in axes(storage,1)
        )
    )

    

    @expression(model,
        pcap_stor_inv_sim[stor_idx in axes(storage,1)],
        begin
            storage.build_status[stor_idx] == "unbuilt" || return 0.0
            year_on = storage.year_on[stor_idx]
            year_on > last(years) && return 0.0
            yr_idx_on = findfirst(>=(year_on), years)
            return pcap_stor[stor_idx, yr_idx_on]
        end
    )

    @expression(model,
        capex_obj_stor[yr_idx in 1:nyr],
        sum(
            pcap_stor_inv_sim[stor_idx] * get_table_num(data, :storage, :capex_obj, stor_idx, yr_idx, :)
            for stor_idx in axes(storage,1)
        )
    )

    add_obj_exp!(data, model, PerMWhGen(), :vom_stor, oper = +)
    add_obj_exp!(data, model, PerMWCap(), :fom_stor, oper = +)
    add_obj_exp!(data, model, PerMWCapInv(), :capex_obj_stor, oper = +) 
end

"""
    modify_results!(mod::Storage, config, data)

Modify battery results.  Add columns to the `storage` table for:
* `pcap` - discharge capacity of the storage device, in MW.
* `pcharge` - the charging rate, in MW
* `pdischarge` - the discharging rate, in MW
* `echarge` - the energy charged in each representative hour (including losses)
* `edischarge` - Energy that was discharged by the storage device
* `ploss` - Power that was lost by the battery, counted as served load equal to `pcharge * (1-η)`
* `eloss` - Energy that was lost by the battery, counted as served load
* `pcap_inv_sim` - power discharge capacity invested in the sim
* `ecap_inv_sim` - 8760 * pcap_inv_sim

Also saves the updated storage table via [`save_updated_storage_table`](@ref).
"""
function modify_results!(mod::Storage, config, data)
    storage = get_table(data, :storage)
    pcap_stor = get_raw_result(data, :pcap_stor)::Matrix{Float64}
    pcharge_stor = get_raw_result(data, :pcharge_stor)::Array{Float64, 3}
    pdischarge_stor = get_raw_result(data, :pdischarge_stor)::Array{Float64, 3}
    hours_per_year = sum(get_hour_weights(data))

    pcap_inv_sim = get_raw_result(data, :pcap_stor_inv_sim)::Vector{Float64}
    ecap_inv_sim = pcap_inv_sim .* hours_per_year

    echarge_stor = weight_hourly(data, pcharge_stor)
    edischarge_stor = weight_hourly(data, pdischarge_stor)

    add_table_col!(data, :storage, :pcap, pcap_stor, MWCapacity, "Power Discharge capacity of the storage device")
    add_table_col!(data, :storage, :pcharge, pcharge_stor, MWCharged, "Rate of charging, in MW")
    add_table_col!(data, :storage, :pdischarge, pcharge_stor, MWDischarged, "Rate of discharging, in MW")
    add_table_col!(data, :storage, :echarge, echarge_stor, MWhCharged, "Energy that went into charging the storage device (includes any round-trip storage losses)")
    add_table_col!(data, :storage, :edischarge, edischarge_stor, MWhDischarged, "Energy that was discharged by the storage device")
    add_table_col!(data, :storage, :pcap_inv_sim, pcap_inv_sim, MWCapacity, "Total power discharge capacity that was invested for the generator during the sim.  (single value).  Still the same even after retirement")
    add_table_col!(data, :storage, :ecap_inv_sim, ecap_inv_sim, MWhCapacity, "Total yearly energy discharge capacity that was invested for the generator during the sim. (pcap_inv_sim * hours per year)  (single value).  Still the same even after retirement")


    add_results_formula!(data, :storage, :pcap_total, "AverageYearly(pcap)", MWCapacity, "Total discharge power capacity (if multiple years given, calculates the average)")
    add_results_formula!(data, :storage, :echarge_total, "SumHourly(echarge)", MWhCharged, "Total energy charged")
    add_results_formula!(data, :storage, :edischarge_total, "SumHourly(edischarge)", MWhDischarged, "Total energy discharged")

    transform!(storage,
        [:pcharge, :storage_efficiency] => ByRow((p,η) -> p * (1 - η)) => :ploss
    )

    add_table_col!(data, :storage, :ploss, storage.ploss, MWServed, "Power that was lost by the battery, counted as served load equal to `pcharge * (1-η)`")
    eloss = weight_hourly(data, storage.ploss)
    add_table_col!(data, :storage, :eloss, eloss, MWhServed, "Energy that was lost by the battery, counted as served load")

    add_results_formula!(data, :storage, :eloss_total, "SumHourly(eloss)", MWhLoss, "Total energy loss")

    update_build_status!(config, data, :storage)

    save_updated_storage_table(config, data)
end
export modify_results!

"""
    save_updated_storage_table(config, data)

Saves the updated storage table with any additional storage units, updated capacities, etc.
"""
function save_updated_storage_table(config, data)
    storage = get_table(data, :storage)
    original_cols = data[:storage_table_original_cols]

    # Grab only the original columns, and return to their original values for any that may have been modified.
    storage_tmp = storage[:, original_cols]
    for col_name in original_cols
        col = storage_tmp[!, col_name]
        if eltype(col) <: Container
            storage_tmp[!, col_name] = get_original.(storage_tmp[!, col_name])
        end
    end

    # Update pcap0 to be the last value of pcap
    storage_tmp.pcap0 = last.(storage.pcap)

    storage_tmp.pcap_inv = map(eachrow(storage)) do row
        row.build_status == "new" || return row.pcap_inv
        return row.pcap_inv_sim
    end

    # Filter anything with capacity below the threshold
    thresh = config[:pcap_retirement_threshold]
    filter!(:pcap0 => >(thresh), storage_tmp)
    storage_tmp.pcap_max = copy(storage_tmp.pcap0)


    # Combine storage devices that are the same
    gdf = groupby(storage_tmp, Not(:pcap0))
    storage_tmp_combined = combine(gdf,
        :pcap0 => sum => :pcap0
    )
    storage_tmp_combined.pcap_max = copy(storage_tmp_combined.pcap0)

    CSV.write(get_out_path(config, "storage.csv"), storage_tmp_combined)
    return nothing
end
export save_updated_storage_table<|MERGE_RESOLUTION|>--- conflicted
+++ resolved
@@ -74,13 +74,8 @@
         (:pcap0, Float64, MWCapacity, true, "Starting nameplate power discharge capacity for the storage device"),
         (:pcap_min, Float64, MWCapacity, true, "Minimum nameplate power discharge capacity of the storage device (normally set to zero to allow for retirement)"),
         (:pcap_max, Float64, MWCapacity, true, "Maximum nameplate power discharge capacity of the storage device"),
-<<<<<<< HEAD
-        (:vom, Float64, DollarsPerMWhDischarged, true, "Variable operation and maintenance cost per MWh of energy discharged"),
-        (:fom, Float64, DollarsPerMWCapacity, true, "Hourly fixed operation and maintenance cost for a MW of discharge capacity"),
-=======
         (:vom, Float64, DollarsPerMWhGenerated, true, "Variable operation and maintenance cost per MWh of energy discharged"),
         (:fom, Float64, DollarsPerMWCapacityPerHour, true, "Hourly fixed operation and maintenance cost for a MW of discharge capacity"),
->>>>>>> 0c2f8b23
         (:capex, Float64, DollarsPerMWBuiltCapacity, true, "Hourly capital expenditures for a MW of discharge capacity"),
         (:duration_discharge, Float64, Hours, true, "Number of hours to fully discharge the storage device, from full."),
         (:duration_charge, Float64, Hours, false, "Number of hours to fully charge the empty storage device from empty. (Defaults to equal `duration_discharge`)"),
@@ -114,13 +109,8 @@
         (:pcap0, Float64, MWCapacity, true, "Starting nameplate power discharge capacity for the storage device"),
         (:pcap_min, Float64, MWCapacity, true, "Minimum nameplate power discharge capacity of the storage device (normally set to zero to allow for retirement)"),
         (:pcap_max, Float64, MWCapacity, true, "Maximum nameplate power discharge capacity of the storage device"),
-<<<<<<< HEAD
-        (:vom, Float64, DollarsPerMWhDischarged, true, "Variable operation and maintenance cost per MWh of energy discharged"),
-        (:fom, Float64, DollarsPerMWCapacity, true, "Hourly fixed operation and maintenance cost for a MW of discharge capacity"),
-=======
         (:vom, Float64, DollarsPerMWhGenerated, true, "Variable operation and maintenance cost per MWh of energy discharged"),
         (:fom, Float64, DollarsPerMWCapacityPerHour, true, "Hourly fixed operation and maintenance cost for a MW of discharge capacity"),
->>>>>>> 0c2f8b23
         (:capex, Float64, DollarsPerMWBuiltCapacity, true, "Hourly capital expenditures for a MW of discharge capacity"),
         (:duration_discharge, Float64, Hours, true, "Number of hours to fully discharge the storage device, from full."),
         (:duration_charge, Float64, Hours, false, "Number of hours to fully charge the empty storage device from empty. (Defaults to equal `duration_discharge`)"),
