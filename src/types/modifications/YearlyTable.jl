--- conflicted
+++ resolved
@@ -85,10 +85,6 @@
         add_result!(data, Symbol(out_name), df)
         CSV.write(out_file, df)
 
-<<<<<<< HEAD
-=======
-        @info "Done with result processing for YearlyTable $(mod.name)"
->>>>>>> 0c2f8b23
     end
     @info "Done with result processing for YearlyTable $(mod.name)"
 end
