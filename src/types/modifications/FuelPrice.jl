--- conflicted
+++ resolved
@@ -50,22 +50,6 @@
 Zero out the `fuel_price` column of the `gen` table, as it will get overwritten later by this Modification.  This is to avoid double-counting the fuel cost.
 """ 
 function modify_setup_data!(mod::FuelPrice, config, data)
-<<<<<<< HEAD
-    # Set the fuel_price table to zero for generators that will get a fuel price from the table.
-    gen = get_table(data, :gen)
-    prc_table = get_table(data, :fuel_price)
-    if hasproperty(gen, :fuel_price)
-        gen.fuel_price = Container[Container(fc) for fc in gen.fuel_price] # make fuel_price a container
-        for i in 1:nrow(prc_table)
-            prc_row = prc_table[i, :]
-            
-            filters = parse_comparisons(prc_row) #should get any filters_ and genfuel
-            gen_idxs = get_row_idxs(gen, filters)
-
-            v = fill(0.0, get_num_years(data))
-            for gen_idx in gen_idxs
-                #set to a container of 0s if it is filtered by the prc_row
-=======
     # Set the fuel_price table to all zero for the areas affected by `mod`.
     gen = get_table(data, :gen)
     fp = get_table(data, :fuel_price)
@@ -77,7 +61,6 @@
             row = sdf[1,:]
             gen_idxs = get_row_idxs(gen, parse_comparisons(row))
             for gen_idx in gen_idxs
->>>>>>> e25916c7
                 gen.fuel_price[gen_idx] = set_yearly(gen.fuel_price[gen_idx], v)
             end
         end
