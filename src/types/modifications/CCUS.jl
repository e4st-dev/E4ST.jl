"""
    struct CCUS <: Modification

    CCUS(;file, groupby, co2_scalar=1e5, co2_step_quantity_limit=1e9)

This is a [`Modification`](@ref) that sets up markets for carbon captured by generators.  
* `file` - a file to the table containing markets/prices for buying/selling carbon dioxide.  See the `ccus_paths` table below, or [`summarize_table(::Val{:ccus_paths})`](@ref)
* `groupby` - a `String` indicating how markets are grouped.  I.e. "state".
* `co2_scalar` - a `Float64` for how much to scale the co2 variables by.  This helps with numerical instability, given that some CO₂ steps can be very large and could bloat the RHS and bounds range of the model.  A good rule of thumb is that this should be no less than `1e4` times smaller than `co2_step_quantity_limit`.
* `co2_step_quantity_limit` - A `Float64` for the maximum quantity of CO₂ that can be stored in any step.

Creates the following tables in `data`:
* `ccus_paths` - contains all pathways possible to sell CO₂.  
    * `producing_region` - The producing region
    * `storing_region` - The storing region of the pathway
    * `ccus_type` - the type of ccus (`eor` or `saline`)
    * `step_id` - the number of the step (not very important other than for book-keeping)
    * `step_quantity` - the quantity of CO₂ that can be stored in this step
    * `price_trans` - the cost to transport 1 short ton of CO₂ from `producing_region` to `storing_region`
    * `price_store` - the cost to store 1 short ton of CO₂ in the step
* `ccus_storers` - contains all the storers
    * `storing_region` - the storing region
    * `step_id` - the number of the step for the region
    * `ccus_type` - whether the step is `eor` or `saline`.
    * `step_quantity` - the number of short tons that may be stored in the step
    * `price_store` - the price to store a short ton of CO₂.
    * `path_idxs` - A list of indices representing the transportation paths to store carbon in this step.  Indexes into `ccus_paths` table.
* `ccus_producers` - contains all the producers, grouped by `ccus_type` and `producing_region`.  This contains the following columns:
    * `producing_region` - the region the CO₂ will be sent from
    * `ccus_type` - the type of the step the CO₂ will be sent to (`eor` or `saline`)
    * `path_idxs` - A list of indices representing the transportation paths to send carbon from this step.  Indexes into `ccus_paths` table.
    * `gen_idxs` - A list of generator indices that produce CO₂ in this region.

Creates the following variables/expressions
* `co2_trans[1:nrow(ccus_paths), 1:nyear]` - the amount of CO₂ transported along this producer-producer pathway (variable)
* `co2_stor[1:nrow(ccus_storers), 1:nyear]` - the amount of CO₂ stored by each storer (expression of `co2_trans`)
* `co2_prod[1:nrow(ccus_producers), 1:nyear]` - the amount of CO₂ produced by each sending region (expression of electricity generation)
* `co2_sent[1:nrow(ccus_producers), 1:nyear]` - the amount of CO₂ sent out from each sending region (expression of `co2_trans`).  This includes CO₂ sent within the same region.
* `cost_ccus_obj[1:nyear]` - the total cost of ccus, as added to the objective function.

Creates the following constraints
* `cons_co2_stor[1:nrow(ccus_storers), 1:nyear]` - the CO₂ stored at each injection site must not exceed `step_quantity`
* `cons_co2_bal[1:nrow(ccus_producers), 1:nyear]` - the CO₂ balancing equation for each region, i.e. `co2_prod == co2_sent`.

## Accessing Results
Results are stored in 2 places; the `ccus_paths` table, and the `gen` table.

Example Result Queries
* `aggregate_result(total, data, :ccus_paths, :stored_co2, :ccus_type=>"eor", "y2030")`
* `aggregate_result(total, data, :gen, :price_capt_co2, :ccus_type=>"eor", yr_idx)`
* `aggregate_result(total, data, :gen, :price_capt_co2_store, :gentype=>"coalccs", yr_idx)`
* `aggregate_result(total, data, :gen, :price_capt_co2_trans, :, yr_idx)`

See also:
* [`modify_raw_data!(::CCUS, config, data)`](@ref)
* [`modify_setup_data!(::CCUS, config, data)`](@ref)
* [`modify_model!(::CCUS, config, data, model)`](@ref)
* [`modify_results!(::CCUS, config, data)`](@ref)
"""
struct CCUS <: Modification
    file::String # This would point to the file containing the CCUS market
    groupby::String
    co2_scalar::Float64
    co2_step_quantity_limit::Float64
end
function CCUS(;file, groupby, co2_scalar=1e5, co2_step_quantity_limit = 1e9)
    CCUS(file, groupby, co2_scalar, co2_step_quantity_limit)
end
export CCUS

mod_rank(::Type{<:CCUS}) = -3.0

@doc """
    summarize_table(::Val{:ccus_paths})

$(table2markdown(summarize_table(Val(:ccus_paths))))
"""
function summarize_table(::Val{:ccus_paths})
    df = TableSummary()
    push!(df, 
        (:producing_region, String, NA, true, "The name of the producing region (type of regions specified by groupby kwarg of CCUS mod"),
        (:storing_region, String, NA, true, "The name of the sequestering region (type of regions specified by groupby kwarg of CCUS mod"),
        (:step_id, Int64, NA, true, "The number of this particular market step"),
        (:ccus_type, String, NA, true, "The type of storage.  Can be \"eor\" or \"saline\""),
        (:step_quantity, Float64, ShortTonsPerYear, true, "The annual quantity of CO2 that can be stored in the step"),
        (:price_trans, Float64, DollarsPerShortTon, true, "The cost of transporting a short ton of CO2 for this producer-storing_region pair"),
        (:price_store, Float64, DollarsPerShortTon, true, "The cost to store a short ton of CO2 in this storage step"),
    )
    return df
end 

"""
    modify_raw_data!(mod::CCUS, config, data) -> nothing

Loads `mod.file` into `data[:ccus_paths]`.  See [`summarize_table(::Val{:ccus_paths})`](@ref) for more info.
"""
function modify_raw_data!(mod::CCUS, config, data)
    config[:ccus_file] = mod.file
    read_table!(config, data, :ccus_file => :ccus_paths)
    return nothing
end

"""
    modify_setup_data!(mod::CCUS, config, data) -> nothing

Does the following:
* Adds a column for carbon captured, `capt_co2`, based on `emis_co2`, and `capt_co2_percent`
* reduces `emis_co2` by `capt_co2`
* Splits up carbon capturing generators into 2 separate generators - one for "saline" and one for "eor", and adjusts the eor emissions by `config[eor_leakage_rate]`
* Add a column for `ccus_type` - either "eor", "saline", or "na"
* Adds sets of indices to `data[:ccus_gen_sets]::Vector{Vector{Int64}}`
"""
function modify_setup_data!(mod::CCUS, config, data)
    @info "Adding CCUS to the model"

    gen = get_table(data, :gen)
    @assert hasproperty(gen, :capt_co2_percent) "gen table must have column for `capt_co2_percent` for CCUS"
    @assert hasproperty(gen, :emis_co2) "gen table must have column for `emis_co2` for CCUS"

    if all(==(0.0), gen.capt_co2_percent)
        @warn "No carbon capturing generators, yet CCUS Modification provided.  Skipping. (all gen.capt_co2_percent equal to zero)"
        return
    end

    update_ccus_gens!(mod, config, data)

    ### Modify ccus
    ccus_paths = get_table(data, :ccus_paths)
    ccus_paths.step_quantity .= min.(mod.co2_step_quantity_limit, ccus_paths.step_quantity)
    gen = get_table(data, :gen)
    add_table_col!(data, :ccus_paths, :path_idx, 1:nrow(ccus_paths), NA, "The index of this path")
    add_table_col!(data, :ccus_paths, :price_total, (ccus_paths.price_trans .+ ccus_paths.price_store), DollarsPerShortTonCO2Captured, "The cost of transporting and storing a short ton of CO₂ in this storage pathway")


    ### Make ccus_storers
    # Gather all the sequestration steps.  There could be multiple steps per region, and multiple ccus options per step, from different producing regions
    gdf_storers = groupby(ccus_paths, [:storing_region, :step_id])

    # Assert that all the members of each sequestration step have the same quantity
    @assert all(allequal(sdf.step_quantity) for sdf in gdf_storers) "Carbon sequestration steps must have the same step_quantity"
    @assert all(allequal(sdf.price_store) for sdf in gdf_storers) "Carbon sequestration steps must have the same price_store"
    @assert all(allequal(sdf.ccus_type) for sdf in gdf_storers) "Carbon sequestration steps must have the same ccus_type"

    ccus_storers = combine(gdf_storers,
        :ccus_type => first => :ccus_type,
        :step_quantity => first => :step_quantity,
        :price_store => first => :price_store,
        :path_idx => Ref => :path_idxs,
    )
    ccus_storers.stor_idx = 1:nrow(ccus_storers)

    # Augment ccus_paths with the stor_idx.
    ccus_paths.stor_idx .= 0
    for (stor_idx, row) in enumerate(eachrow(ccus_storers))
        path_idxs = row.path_idxs
        ccus_paths.stor_idx[path_idxs] .= stor_idx
    end

    data[:ccus_storers] = ccus_storers


    ### Make ccus_producers
    # Group ccus_paths by the producing region and ccus_type
    gdf_producers = groupby(ccus_paths, [:producing_region, :ccus_type])
    gdf_gen = groupby(gen, Cols(mod.groupby, :ccus_type))

    # Add the generators together for the producer-type combos
    ccus_producers = combine(gdf_producers,
        :path_idx => Ref => :path_idxs,
    )

    transform!(ccus_producers,
        [:producing_region, :ccus_type] => 
        ByRow((key...) -> (haskey(gdf_gen, key) ? getfield(gdf_gen[key], :rows) : Int64[]))
        => :gen_idxs
    )

    data[:ccus_producers] = ccus_producers

end
export modify_setup_data!


"""
    update_ccus_gens!(mod::CCUS, config, data) -> nothing

Updates the carbon capturing generators by splitting into EOR and Saline-storing generators.  
"""
function update_ccus_gens!(mod::CCUS, config, data)
    gen = get_table(data, :gen)

    capt_co2 = gen.emis_co2 .* gen.capt_co2_percent # This may make an OriginalContainer with the original value for emis_co2 preserved, but that should be ok since this column isn't kept in save_updated_gen_table.
    add_table_col!(data, :gen, :capt_co2, capt_co2, ShortTonsPerMWhGenerated, "The rate of capture of CO2 (calculated from emis_co2 and capt_co2_percent)")


    # Turn emis_co2 into a vector of Containers for book-keeping.
    emis_co2 = Container[Container(e) for e in gen.emis_co2]
    capt_co2 = gen.capt_co2
    for idx in eachindex(emis_co2)
        all(==(0), capt_co2[idx]) && continue
        emis_co2[idx] = emis_co2[idx] .- capt_co2[idx]
    end
    gen.emis_co2 = emis_co2

    # Add column for ccus_type
    ccus_type = fill("na", nrow(gen))
    add_table_col!(data, :gen, :ccus_type, ccus_type, NA, "The type of reservoir that the captured carbon will be stored.  Either `saline` or `eor`.")
    ccus_types = unique(data[:ccus_paths].ccus_type)

    # Create sets of generators to match.
    ccus_gen_sets = Vector{Int64}[]
    data[:ccus_gen_sets] = ccus_gen_sets

    # Add new rows to the gen table for each capturing generator
    if length(ccus_types) > 2
        error("More than 2 ccus types specified, currently only eor and saline supported, given:\n$ccus_types")
    elseif length(ccus_types) == 2
        @assert "saline" in ccus_types
        @assert "eor" in ccus_types

        new_idx = nrow(gen) + 1
        for (gen_idx, row) in enumerate(eachrow(gen))
            # Continue if no CO2 captured
            row.capt_co2 == 0 && continue

            # Start making the gen set
            gen_set = [gen_idx]
            push!(ccus_gen_sets, gen_set)

            # Set up the ccus_type for the original
            row.ccus_type = "saline"

            # Make a new row for each other ccus_type
            newrow = Dict(pairs(row))
            newrow[:ccus_type] = "eor"
            push!(gen, newrow)
            push!(gen_set, new_idx)
            new_idx += 1
        end
    elseif length(ccus_types) == 1
        # If all one type, then assign to that type
        ccus_idxs = get_row_idxs(gen, :capt_co2=> >(0))
        gen[ccus_idxs, :ccus_type] = first(ccus_types)
    end

    # Update emission rate for EOR
    gen_eor = get_subtable(gen, :ccus_type=>"eor")
    eor_leakage_rate = get(config, :eor_leakage_rate, 0.5)
    for row in eachrow(gen_eor)
        row.emis_co2 .+=  eor_leakage_rate * row.capt_co2
    end
end
export update_ccus_gens!

function modify_model!(mod::CCUS, config, data, model)
    @info "Adding CCUS representation to the model"

    # Pull in the tables
    gen = get_table(data, :gen)

    if all(==(0.0), gen.capt_co2_percent)
        @warn "No carbon capturing generators, yet CCUS Modification provided.  Skipping. (all gen.capt_co2_percent equal to zero)"
        return
    end

<<<<<<< HEAD
=======
    co2_scalar = mod.co2_scalar
>>>>>>> d74e3c2f
    ccus_paths = get_table(data, :ccus_paths)
    ccus_storers = get_table(data, :ccus_storers)
    ccus_producers = get_table(data, :ccus_producers)
    ccus_gen_sets = data[:ccus_gen_sets]::Vector{Vector{Int64}}
    nyear = get_num_years(data)
    nhour = get_num_hours(data)
    nstor = nrow(ccus_storers)
    nsend = nrow(ccus_producers)

    # Add capacity matching constraints for the sets of ccus_paths generators
    match_capacity!(data, model, :gen, :pcap_gen, :ccus, ccus_gen_sets)

    # Make variables for amount of captured carbon going into each of the carbon markets bounded by [0, maximum co2 storage].  This is in units of million metric tons
    @variable(model, 
        co2_trans[ts_idx in 1:nrow(ccus_paths), yr_idx in 1:nyear], 
        lower_bound = 0,
        upper_bound=ccus_paths.step_quantity[ts_idx]/co2_scalar + 1 # NOTE: +1 here to prevent the upper bound from being binding - that would take the shadow price away from the cons_co2_stor constraint.
    ) 

    # Setup expressions for each year's total sequestration cost.
    @expression(model, 
        cost_ccus_obj[yr_idx in 1:nyear],
        sum(co2_trans[ts_idx, yr_idx] * co2_scalar * ccus_paths.price_total[ts_idx] for ts_idx in 1:nrow(ccus_paths))
    )

    # Setup expressions for carbon stored for each of the carbon sequesterers as a function of the co2 transported
    @expression(model, 
        co2_stor[stor_idx in 1:nstor, yr_idx in 1:nyear],
        sum(co2_trans[ts_idx, yr_idx] for ts_idx in ccus_storers.path_idxs[stor_idx])
    )
    
    # Constrain the co2 sold to each sequestration step must be less than the step quantity
    @constraint(model, 
        cons_co2_stor[stor_idx in 1:nstor, yr_idx in 1:nyear], 
        co2_stor[stor_idx, yr_idx] <= (ccus_storers.step_quantity[stor_idx] / co2_scalar)::Float64
    )

    # Create expression for total CO2 for each sending region of each type
    @expression(model, 
        co2_sent[send_idx in 1:nsend, yr_idx in 1:nyear],
        sum(co2_trans[ts_idx, yr_idx] for ts_idx in ccus_producers.path_idxs[send_idx])
    )

    # Create expression for total CO2 for each sending region of each type
    @expression(model, 
        co2_prod[send_idx in 1:nsend, yr_idx in 1:nyear],
        sum(
            model[:egen_gen][gen_idx, yr_idx, hr_idx] * get_table_num(data, :gen, :capt_co2, gen_idx, yr_idx, hr_idx)
            for gen_idx in ccus_producers.gen_idxs[send_idx], hr_idx in 1:nhour
        )
    )

    # Constrain that co2 captured in a region must equal the CO2 sold in that region. "CO2 balancing constraint"
    # LHS is divided by sqrt of co2_scalar, rhs is multiplied, so that they meet in the middle of coefficient range.
    @constraint(model, 
        cons_co2_bal[send_idx in 1:nsend, yr_idx in 1:nyear], 
        co2_prod[send_idx, yr_idx] / sqrt(co2_scalar) == co2_sent[send_idx, yr_idx] * sqrt(co2_scalar)
    ) 

    add_obj_exp!(data, model, CCUSTerm(), :cost_ccus_obj; oper=+)

    return nothing
end

struct CCUSTerm <: Term end

"""
    modify_results!(mod::CCUS, config, data) 


"""
function modify_results!(mod::CCUS, config, data)
<<<<<<< HEAD
=======
    co2_scalar = mod.co2_scalar
>>>>>>> d74e3c2f
    gen = get_table(data, :gen)

    if all(==(0.0), gen.capt_co2_percent)
        @warn "No carbon capturing generators, yet CCUS Modification provided.  Skipping. (all gen.capt_co2_percent equal to zero)"
        return
    end

<<<<<<< HEAD
=======
    raw_results = get_raw_results(data)
    raw_results[:co2_sent] .*= co2_scalar
    raw_results[:co2_stor] .*= co2_scalar
    raw_results[:co2_trans] .*= co2_scalar
    raw_results[:cons_co2_stor] ./= co2_scalar
    raw_results[:cons_co2_bal] ./= sqrt(co2_scalar)

>>>>>>> d74e3c2f
    ccus_storers = get_table(data, :ccus_storers)
    ccus_producers = get_table(data, :ccus_producers)
    ccus_paths = get_table(data, :ccus_paths)
    co2_sent = get_raw_result(data, :co2_sent)::Matrix{Float64}
    co2_stor = get_raw_result(data, :co2_stor)::Matrix{Float64}
    co2_trans = get_raw_result(data, :co2_trans)::Matrix{Float64}
    cons_co2_stor = get_raw_result(data, :cons_co2_stor)::Matrix{Float64}
    nyear = get_num_years(data)

    add_table_col!(data, :ccus_paths, :stored_co2, [view(co2_trans, i, :) for i in 1:nrow(ccus_paths)], ShortTons, "CO₂ stored via this storage path, in short tons.")
    ccus_paths.price_total_clearing = fill(zeros(nyear), nrow(ccus_paths))

    all(<=(0), cons_co2_stor) || @warn "Shadow prices on CO2 stored should be <= 0! Max value found was $(maximum(cons_co2_stor))"

    # Compute clearing prices for each sending region
    ccus_producers.co2_sent = [view(co2_sent, i, :) for i in 1:nrow(ccus_producers)]
    gdf_producers = groupby(ccus_producers, :producing_region)
    df_producers = combine(gdf_producers,
        :path_idxs => ((v)->Ref(vcat(v...))) => :f_path_idxs,
        :gen_idxs =>   ((v)->Ref(vcat(v...))) => :gen_idxs,
        :co2_sent => (co2_sent->Ref(sum(co2_sent))) => :co2_sent,
        [:co2_sent, :ccus_type] => 
            ((co2_sent, ccus_type)->Ref(sum(co2_sent[i] for i in 1:length(co2_sent) if ccus_type[i] == "eor"))) =>
            :co2_sent_eor,
        [:co2_sent, :ccus_type] => 
            ((co2_sent, ccus_type)->Ref(sum(co2_sent[i] for i in 1:length(co2_sent) if ccus_type[i] == "saline"))) =>
            :co2_sent_saline,
        :path_idxs => ((v)->Ref([ccus_paths.stor_idx[path_idx] for path_idx in v])) => :stor_idxs
    )

    df_producers.price_capt_co2 = fill(zeros(nyear), nrow(df_producers))
    df_producers.price_capt_co2_trans = fill(zeros(nyear), nrow(df_producers))
    df_producers.price_capt_co2_store = fill(zeros(nyear), nrow(df_producers))
    
    # Add prices to gen table
    add_table_col!(data, :gen, :price_capt_co2, fill(zeros(nyear), nrow(gen)), DollarsPerShortTonCO2Captured, "Region-wide clearing price for the generator to pay for the transport and storage of a short ton of captured CO2")
    add_table_col!(data, :gen, :price_capt_co2_store, fill(zeros(nyear), nrow(gen)), DollarsPerShortTonCO2Captured, "Region-wide average price for the generator to pay for the storage of a short ton of captured CO2")
    add_table_col!(data, :gen, :price_capt_co2_trans, fill(zeros(nyear), nrow(gen)), DollarsPerShortTonCO2Captured, "Region-wide average price for the generator to pay for the transport of a short ton of captured CO2")
    
    for row in eachrow(df_producers)
        path_idxs = row.f_path_idxs
        co2_sent = row.co2_sent
        gen_idxs = row.gen_idxs

        # Find the price and index of the cheapest step from this sending region 
        cheapest_price_total, _tmp_idx = findmin(path_idx->ccus_paths.price_total[path_idx], path_idxs)
        cheapest_path_idx = path_idxs[_tmp_idx]

        # Compute the shadow price for this cheapest step to find the clearing price.
        cheapest_stor_idx = ccus_paths.stor_idx[cheapest_path_idx]
        stor_shadow_price = view(cons_co2_stor,cheapest_stor_idx,:)
        price_total = cheapest_price_total .- stor_shadow_price

        # Compute the total cost of transport in this sending region, and divide by co2 sent to get average price of transport for this producer
        cost_trans = [sum(co2_trans[path_idx, yr_idx] * ccus_paths.price_trans[path_idx] for path_idx in path_idxs) for yr_idx in 1:nyear]
        price_trans = cost_trans ./ co2_sent

        # Update price_trans to be cheapest transport price for the situations when no co2 was sent.
        for (yr_idx, co2) in enumerate(co2_sent)
            co2 > 0 && continue
            price_trans[yr_idx] = ccus_paths.price_trans[cheapest_path_idx]
        end

        price_stor = price_total - price_trans

        row.price_capt_co2 = price_total
        row.price_capt_co2_trans = price_trans
        row.price_capt_co2_store  = price_stor

        # Add the prices to each of the generators
        for gen_idx in gen_idxs
            gen.price_capt_co2[gen_idx] = price_total
            gen.price_capt_co2_trans[gen_idx] = price_trans
            gen.price_capt_co2_store[gen_idx] = price_stor
        end

        # Add the total clearing price to each of the transport steps
        for path_idx in path_idxs
            ccus_paths.price_total_clearing[path_idx] = price_total
        end
    end

    # Calculate total cost, profit & revenue
    storer_cost = ccus_paths.price_store .* ccus_paths.stored_co2
    storer_revenue = [(ccus_paths.price_total_clearing[i] .- ccus_paths.price_trans[i]) .* ccus_paths.stored_co2[i] for i in 1:nrow(ccus_paths)]
    storer_profit = storer_revenue .- storer_cost

    add_table_col!(data, :ccus_paths, :storer_cost, storer_cost, Dollars, "Total storage cost of CCUS via this pathway, from the perspective of the sequesterer")
    add_table_col!(data, :ccus_paths, :storer_revenue, storer_revenue, Dollars, "Total revenue earned from storage for CCUS via this pathway.  This is the amount paid by the EGU's to the sequesterer, equal to the clearing price minus the transport cost.")
    add_table_col!(data, :ccus_paths, :storer_profit, storer_profit, Dollars, "Total profit earned by storing carbon via this pathway, equal to the revenue minus the cost.")

    # Throw error message if there are profits ≥ 0.
    all(v->all(>=(0), v), ccus_paths.storer_profit) || @warn "All CCUS profits should be ≥ 0, but found $(minimum(minimum, ccus_paths.storer_profit))"    
end
export modify_results!<|MERGE_RESOLUTION|>--- conflicted
+++ resolved
@@ -263,10 +263,7 @@
         return
     end
 
-<<<<<<< HEAD
-=======
     co2_scalar = mod.co2_scalar
->>>>>>> d74e3c2f
     ccus_paths = get_table(data, :ccus_paths)
     ccus_storers = get_table(data, :ccus_storers)
     ccus_producers = get_table(data, :ccus_producers)
@@ -339,10 +336,7 @@
 
 """
 function modify_results!(mod::CCUS, config, data)
-<<<<<<< HEAD
-=======
     co2_scalar = mod.co2_scalar
->>>>>>> d74e3c2f
     gen = get_table(data, :gen)
 
     if all(==(0.0), gen.capt_co2_percent)
@@ -350,8 +344,6 @@
         return
     end
 
-<<<<<<< HEAD
-=======
     raw_results = get_raw_results(data)
     raw_results[:co2_sent] .*= co2_scalar
     raw_results[:co2_stor] .*= co2_scalar
@@ -359,7 +351,6 @@
     raw_results[:cons_co2_stor] ./= co2_scalar
     raw_results[:cons_co2_bal] ./= sqrt(co2_scalar)
 
->>>>>>> d74e3c2f
     ccus_storers = get_table(data, :ccus_storers)
     ccus_producers = get_table(data, :ccus_producers)
     ccus_paths = get_table(data, :ccus_paths)
