"""
    match_capacity!(data, model, table_name::Symbol, pcap_name::Symbol, name::Symbol, sets::Vector{Vector{Int64}})

Constrains `sets` of generator indices so that their `pcap_gen` values sum to the max and min specified in the first member of the set.  The names of the constraints are:
* `Symbol("cons_pcap_max_\$name")`
* `Symbol("cons_pcap_min_\$name")`
"""
function match_capacity!(data, model, table_name::Symbol, pcap_name::Symbol, name::Symbol, sets::Vector{Vector{Int64}})
    nset = length(sets)
    nhour = get_num_hours(data)
    nyear = get_num_years(data)
    gen = get_table(data, table_name)
    pcap = model[pcap_name]

    # Set up the names of the constraints
    name_max = Symbol("cons_$(pcap_name)_match_max_$name")
    name_min = Symbol("cons_$(pcap_name)_match_min_$name")

    # Constrain the max capacity to add up to the desired max capacity
    model[name_max] = @constraint(model,
        [set_idx=1:nset, yr_idx = 1:nyear],
        sum(pcap[idx, yr_idx] for idx in sets[set_idx]) <= get_table_num(data, table_name, :pcap_max, first(sets[set_idx]), yr_idx, :)
    )
    
    # Lower bound the capacities with zero
    for set in sets
        for idx in set
            for yr_idx in 1:nyear
                is_fixed(pcap[idx, yr_idx]) && continue
                set_lower_bound(pcap[idx, yr_idx], 0.0)
            end
        end
    end

    # Constrain the minimum capacities to add up to the desired min capacity
    model[name_min] = @constraint(model,
        [set_idx=1:nset, yr_idx = 1:nyear],
        sum(pcap[idx, yr_idx] for idx in sets[set_idx]) >= get_table_num(data, table_name, :pcap_min, first(sets[set_idx]), yr_idx, :)
    )

    return nothing
end
export match_capacity!


"""
    add_build_constraints!(data, model, table_name, pcap_name)

Adds constraints to the model for:
* `cons_<pcap_name>_prebuild` - Constrain Capacity to 0 before the start/build year 
* `cons_<pcap_name>_noadd` - Constrain existing capacity to only decrease (only retire, not add capacity)
* `cons_<pcap_name>_exog` - Constrain unbuilt exogenous generators to be built to pcap0 in the first year after year_on
* `cons_<pcap_name>_match_min_build` - Constrain minimum capacity of generators at the same site to add up to the >= minimum capacity.
* `cons_<pcap_name>_match_min_build` - Constrain minimum capacity of generators at the same site to add up to the <= maximum capacity. 
"""
function add_build_constraints!(data, model, table_name::Symbol, pcap_name::Symbol)
    @info "Adding build constraints for table $table_name"

    table = get_table(data, table_name)
    years = get_years(data)
    nyr = get_num_years(data)

    pcap = model[pcap_name]
    years = get_years(data)

    # Constrain Capacity to 0 before the start/build year 
    if any(>(first(years)), table.year_on)
        name = Symbol("cons_$(pcap_name)_prebuild")
        model[name] = @constraint(model, 
            [
                row_idx in axes(table, 1),
                yr_idx in 1:nyr;
                # Only for years before the device came online
                years[yr_idx] < table.year_on[row_idx]
            ],
            pcap[row_idx, yr_idx] == 0
        ) 
    end

    # Constrain existing capacity to only decrease (only retire, not add capacity)
    if nyr > 1
        name = Symbol("cons_$(pcap_name)_noadd")
        model[name] = @constraint(model, 
            [
                row_idx in axes(table,1),
                yr_idx in 1:(nyr-1);
                years[yr_idx] >= table.year_on[row_idx]
            ], 
            pcap[row_idx, yr_idx+1] <= pcap[row_idx, yr_idx])
    end

    # Constrain unbuilt exogenous generators to be built to pcap0 in the first year after year_on
    if any(row->(row.build_type==("exog") && row.build_status == "unbuilt" && last(years) >= row.year_on), eachrow(table))
        name = Symbol("cons_$(pcap_name)_exog")
        model[name] = @constraint(model,
            [
                row_idx in axes(table,1),
                yr_idx in 1:nyr;
                # Only for exogenous generators, and only for the build year.
                (
                    table.build_type[row_idx] == "exog" && 
                    table.build_status[row_idx] == "unbuilt" &&
                    (
                        yr_idx == findfirst(year -> table.year_on[row_idx] >= year, years) ||
                        (yr_idx == 1 && table.year_on[row_idx] < first(years))
                    )
                )
            ],
            pcap[row_idx, yr_idx] == table.pcap_max[row_idx]
        )
    end

    # Enforce retirement
    for (i, row) in enumerate(eachrow(table))
        year_shutdown = row.year_shutdown
        isempty(year_shutdown) && continue
        year_shutdown > last(years) && continue
        yr_off_idx = findfirst(>=(year_shutdown), years)
        for yr_idx in yr_off_idx:nyr
            fix(pcap[i, yr_idx], 0.0, force=true)
        end
    end

    # Make capacities of sites add up
    matching_rows = Vector{Int64}[]
    gdf = groupby(table, [:bus_idx, :build_id])
    for key in keys(gdf)
        isempty(key.build_id) && continue
        sdf = gdf[key]
        nrow(sdf) <= 1 && continue
        row_idxs = getfield(sdf, :rows)
        push!(matching_rows, row_idxs)
    end

    if !isempty(matching_rows)
        match_capacity!(data, model, table_name, pcap_name, :build, matching_rows)
    end
end
export add_build_constraints!

<<<<<<< HEAD
function Base.getindex(ex::GenericAffExpr{V, K}, x::K) where {K, V}
    return get(ex.terms, x, zero(V))
end

function Base.getindex(ex::GenericAffExpr{V, K}, x) where {K, V}
    return 0.0
end
=======


"""
    get_gentype_cf_hist(gentype::AbstractString)

These defaults are used to set historical capacity factor if no cf_hist column is provided. It is much prefered to provide a cf_hist column as these defaults currently come from a previous E4ST run and are set by gentype. 
"""
function get_gentype_cf_hist(gentype::AbstractString)
    # default cf are drawn from a previous E4ST run, using the year 2030 with baseline policies including the IRA
    # they could be updated over time and it is much better to specify cf_hist in the gen and build_gen tables
    # E4ST run: OSW 230228, no_osw_build_230228
    gentype == "nuclear" && return 0.92
    gentype == "ngcc" && return 0.58
    gentype == "ngt" && return 0.04 
    gentype == "ngo" && return 0.06 
    gentype == "ngccccs_new" && return 0.55
    gentype == "ngccccs_ret" && return 0.55 # this is set to same as new because no ret was done in the sim
    gentype == "coal" && return 0.68
    gentype == "igcc" && return 0.55 # this is taken from the EIA monthly average coal (in general)
    gentype == "coalccs_new" && return 0.85 # set to same as ret because no new in run
    gentype == "coal_ccus_retrofit" && return 0.85 
    gentype == "solar" && return 0.25
    gentype == "dist_solar" && return 0.25 # set to same as solar
    gentype == "wind" && return 0.4
    gentype == "oswind" && return 0.39 
    gentype == "geothermal" && return 0.77 
    gentype == "deepgeo" && return 0.77 # set to same as geothermal
    gentype == "biomass" && return 0.48 
    #battery, unsure what to do for this but should mostly recieve itc anyways
    gentype == "hyc" && return 0.43 
    gentype == "hyps" && return 0.11 
    gentype == "hyrr" && return 0.39 
    gentype == "oil" && return 0.01 
    # hcc_new, unsure
    # hcc_ret, unsure
    gentype == "other" && return 0.67

    @warn "No default cf_hist provided for $(gentype) in E4ST, setting to 0.35"
    return 0.35 # overall system capacity factor
end
export get_gentype_cf_hist
>>>>>>> 43baee89
<|MERGE_RESOLUTION|>--- conflicted
+++ resolved
@@ -138,7 +138,6 @@
 end
 export add_build_constraints!
 
-<<<<<<< HEAD
 function Base.getindex(ex::GenericAffExpr{V, K}, x::K) where {K, V}
     return get(ex.terms, x, zero(V))
 end
@@ -146,7 +145,6 @@
 function Base.getindex(ex::GenericAffExpr{V, K}, x) where {K, V}
     return 0.0
 end
-=======
 
 
 """
@@ -187,5 +185,4 @@
     @warn "No default cf_hist provided for $(gentype) in E4ST, setting to 0.35"
     return 0.35 # overall system capacity factor
 end
-export get_gentype_cf_hist
->>>>>>> 43baee89
+export get_gentype_cf_hist