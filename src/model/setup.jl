@doc raw"""
    setup_model(config, data) -> model

Sets up a JuMP Model for E4ST using `config` and `data`.

# Parameters
| Name | Symbol | Letter |
| :--- | :--- | :--- |
| $N_G$ | :num_gen | Number of generators |
| $N_B$ | :num_bus | Number of buses |
| $N_L$ | :num_branch | Number of branches |
| $G = \{1,2,...,N_G \}$ | N/A | Set of generator indices |
| $B = \{1,2,...,N_B \}$ | N/A | Set of bus indices |
| $L = \{1,2,...,N_L \}$ | N/A | Set of branch indices |
| $g \in G$ | :gen_idx | Generator index |
| $b \in B$ | :bus_idx | Bus index |
| $l \in L$ | :branch_idx | Branch index |
| $y \in Y$ | :year_idx | Year index |
| $y_{S_g} \in Y$ | :start_year_idx | Starting Year index for generator `g` |


# Variables
These are the decision variables to be optimized over.  Can be accessed by `model[symbol]`

| Name | Symbol |  Unit | Description |
| :--- | :--- | :--- | :--- |
| $\theta_{b,y,h}$ | `:θ_bus` | Radians | Hourly voltage angle of each bus |
| $P_{G_{g,y,h}}$ | `:pgen_gen` | MW | Hourly avg. power generated by each generator |
| $P_{C_{g,y}}$ | `:pcap_gen` | MW | Annual power generation capacity of each generator |
| $P_{S_{b,y,h}}$ | `:pserv_bus` | MW | Hourly avg. power served to each bus |

# Expressions

Expressions are calculated as linear combinations of variables.  Can be accessed by `model[symbol]`

| Name | Symbol | Unit | Description |
| :--- | :--- | :--- | :--- |
| $P_{F_{l,y,h}}$ | `:pflow_branch` | MW | Hourly avg. power flowing through each branch |
| $P_{F_{b,y,h}}$ | `:pflow_bus` | MW | Hourly avg. power flowing out of each bus |
| $P_{U_{b,y,h}}$ | `:pcurt_bus` | MW | Hourly avg. power curtailed at each bus |
| $P_{G_{b,y,h}}$ | `:pgen_bus` | MW | Hourly avg. power generated at each bus |

# Constraints

| Name | Constraint | Symbol |  Unit | Description |
| :--- | :--- | :--- | :--- | :--- |
| $C_{PF_{b,y,h}}$ | $P_{G_{b,y,h}} - P_{S_{b,y,h}} = P_{F_{b,y,h}}$ | `:cons_pflow` | MW | Constrain the power flow at each bus |
| $C_{\text{ref}_{b,y,h}}$ | $\theta_{b,y,h} = 0 \quad \forall b \in B_{\text{ref}}$ | `:cons_ref_bus` | MW | Constrain the voltage angle at the reference bus(es) to 0 |
| $C_{PG_{g,y,h}}^{\text{min}}$ | $P_{G_{g,y,h}} \geq P_{C_{b,y}}^{\text{min}}$ | `:cons_pgen_min` | MW | Constrain the generated power to be above minimum capacity factor, if given. |
| $C_{PG_{g,y,h}}^{\text{max}}$ | $P_{G_{g,y,h}} \leq P_{C_{b,y}}^{\text{max}}$ | `:cons_pgen_max` | MW | Constrain the generated power to be below min(availability factor, max capacity factor) |
| $C_{PS_{g,y,h}}^{\text{min}}$ | $P_{S_{b,y,h}} \geq 0$ | `:cons_pserv_min` | MW | Constrain the served power to be greater than zero |
| $C_{PS_{g,y,h}}^{\text{max}}$ | $P_{S_{b,y,h}} \leq P_{D_{b,y,h}}$ | `:cons_pserv_max` | MW | Constrain the served power to be less than or equal to demanded power. |
| $C_{PC_{g,y}}^{\text{min}}$ | $P_{C_{g,y}} \geq P_{C_{g,y}}^{\text{min}}$ | `:cons_pcap_min` | MW | Constrain the power generation capacity to be less than or equal to its minimum. |
| $C_{PC_{g}}^{\text{max}}$ | $P_{C_{g,y}} \leq P_{C_{g,y}}^{\text{max}}\quad \forall y = y_{S_g}$ | `:cons_pcap_max` | MW | Constrain the power generation capacity to be less than or equal to its minimum for its starting year. |
| $C_{PL_{l,y,h}}^{+}$ | $P_{F_{l,y,h}} \leq P_{L_{l,y,h}}^{\text{max}}$ | `:cons_branch_pflow_pos` | MW | Constrain the branch power flow to be less than or equal to its maximum. |
| $C_{PL_{l,y,h}}^{-}$ | $-P_{F_{l,y,h}} \leq P_{L_{l,y,h}}^{\text{max}}$ | `:cons_branch_pflow_neg` | MW | Constrain the negative branch power flow to be less than or equal to its maximum. |
| $C_{PCPB_{g,y}}$ | $P_{C_{g,y}} = 0 \quad \forall \left\{ y<y_{S_g} \right\}$ | `:cons_pcap_prebuild` | MW | Constraint the power generation capacity to be zero before the start year. |
| $C_{PCNA_{g,y}}$ | $P_{C_{g,y+1}} <= P_{C_{g,y}} \quad \forall \left\{ y >= y_{S_g} \right\}$ | `:cons_pcap_noadd` | MW | Constraint the power generation capacity to be non-increasing after the start year. Generation capacity is only added when building new generators in their start year.|

# Objective

The objective is a single expression that can be accessed via `model[:obj]`.  In general, we add things to the objective via 

"""
function setup_model(config, data)
    log_header("SETTING UP MODEL")

    if haskey(config, :model_presolve_file)
        @info "Loading model from:\n$(config[:model_presolve_file])"
        model = deserialize(config[:model_presolve_file])
    else
        model = JuMP.Model()

        setup_dcopf!(config, data, model)
    
        for (name, mod) in getmods(config)
            modify_model!(mod, config, data, model)
        end

<<<<<<< HEAD

    setup_dcopf!(config, data, model)
=======
        @objective(model, Min, model[:obj])
>>>>>>> e2bee69a

        if get(config, :save_model_presolve, true)
            model_presolve_file = joinpath(config[:out_path],"model_presolve.jls")
            @info "Saving model to:\n$model_presolve_file"
            serialize(model_presolve_file, model)
        end
    end

    add_optimizer!(config, data, model)

    @info "Model Summary:\n$(summarize(model))"
    return model
end

function add_optimizer!(config, data, model)
    optimizer_factory = getoptimizer(config)
    set_optimizer(model, optimizer_factory)
end

"""
    summarize(model::Model) -> summary::String

Returns the string that would be output by show(model).
"""
function summarize(model::Model)
    buf = IOBuffer() 
    show(buf, model)
    summary = String(take!(buf))
    return summary
end

"""
    getoptimizer(config) -> optimizer_factory
"""
function getoptimizer(config)
    opt_type_str = config[:optimizer][:type]
    opt_type = getoptimizertype(opt_type_str)
    return optimizer_with_attributes(
        opt_type,
        optimizer_attributes_pairs(config)...
    )
end
function optimizer_attributes_pairs(config, args...; kwargs...)
    nt = optimizer_attributes(config, args...; kwargs...)
    return (string(i)=>nt[i] for i in eachindex(nt))
end

"""
    optimizer_attributes(config) -> attributes::NamedTuple

Returns the default optimizer attributes associated with `config`, as a named tuple.
"""
function optimizer_attributes(config::AbstractDict)
    optimizer_attributes(config; config[:optimizer]...)
end
function optimizer_attributes(config; type=nothing, kwargs...)
    optimizer_attributes(config, Val(Symbol(type)); kwargs...)
end


"""
    optimizer_attributes(config, ::Val{T}; kwargs...) -> attributes::NamedTuple

Returns the optimizer attributes associated with `T`, with defaults overwritten by `kwargs`, as a named tuple.
"""
function optimizer_attributes(config, ::Val{T}; kwargs...) where T
    @warn "No default optimizer attributes defined for type $T"
end
function optimizer_attributes(config, ::Val{:HiGHS}; log_file = nothing, kwargs...)
    if log_file === nothing
        log_file_full = ""
    elseif ispath(dirname(log_file))
        log_file_full = log_file
    else
        log_file_full = abspath(config[:out_path], log_file)
    end
    (;
        dual_feasibility_tolerance   = 1e-7, # Notional, not sure what this should be
        primal_feasibility_tolerance = 1e-7,
        log_to_console = false,
        log_file = log_file_full,
        kwargs...
    )
end
function optimizer_attributes(config, ::Val{:Gurobi}; LogFile=nothing, kwargs...)
    if LogFile === nothing
        log_file_full = ""
    elseif ispath(dirname(LogFile))
        log_file_full = LogFile
    else
        log_file_full = abspath(config[:out_path], LogFile)
    end
    # These defaults came from e4st_core.m
    (;
        LogToConsole    = false,
        NumericFocus    = 0,
        BarHomogeneous  =-1,
        method          = 2,
        BarIterLimit    = 1000,
        Crossover       = 0,
        FeasibilityTol  = 1e-2,
        OptimalityTol   = 1e-6,
        BarConvTol      = 1e-6,
        LogFile         = log_file_full,
        kwargs...
    )
end<|MERGE_RESOLUTION|>--- conflicted
+++ resolved
@@ -77,12 +77,7 @@
             modify_model!(mod, config, data, model)
         end
 
-<<<<<<< HEAD
-
-    setup_dcopf!(config, data, model)
-=======
         @objective(model, Min, model[:obj])
->>>>>>> e2bee69a
 
         if get(config, :save_model_presolve, true)
             model_presolve_file = joinpath(config[:out_path],"model_presolve.jls")
