# Create new generators 

"""
    setup_new_gens!(config, data)

Creates new generators with zero capacity. Location is determined by build___ columns in bus table. 
"""
function setup_new_gens!(config, data)

    newgen = make_newgen_table(config, data)

    append_newgen_table!(data, newgen)

end
export setup_new_gens!


"""
    make_newgen_table(config, data) -> 
    
Create empty newgen table with a structure that mirrors the existing gen table.
"""
function make_newgen_table(config, data)
    #create table with same columns as gen
    gen = get_table(data, :gen)
    newgen = similar(gen, 0) 

    # add potential generation capacity and exogenously built generators 
    make_newgens!(config, data, newgen)
    
    return newgen
end

"""
    make_newgens!(config, data, newgen) -> 

Create newgen rows for each spec in build_gen. Creates a generator of the given type at all buses in the area/subarea. 
Endogenous unbuilt gens are created for each year in years.
Exogenously specified generators are also added to newgen through the build_gen sheet.
"""
function make_newgens!(config, data, newgen)
    build_gen = get_table(data, :build_gen)
    bus = get_table(data, :bus)
<<<<<<< HEAD
    spec_names = filter!(!in((:bus_idx, :gen_latitude, :gen_longitude, :year_off)), propertynames(newgen)) #this needs to be updated if there is anything else in gen that isn't a spec

    for n in spec_names
        hasproperty(build_gen, n) || error("Gen table has column $n, but not found in build_gen table.")
    end
=======
    gen = get_table(data, :gen)
>>>>>>> e126dd96
    years = get_years(data)

    #get the names of specifications that will be pulled from the build_gen table
    spec_names = filter!(!in((:bus_idx, :gen_latitude, :gen_longitude, :year_off)), propertynames(newgen)) #this needs to be updated if there is anything else in gen that isn't a spec

    for n in spec_names
        hasproperty(build_gen, n) || error("Gen table has column $n, but not found in build_gen table.")
    end

    for spec_row in eachrow(build_gen)
        # continue if status is false
        get(spec_row, :status, true) || continue

        area = spec_row.area
        subarea = spec_row.subarea
        if isempty(area)
            bus_idxs = 1:nrow(bus)
        else
            bus_idxs = get_row_idxs(bus, (area=>subarea))
        end
        
        #set default min and max for year_on if blank
        year_on_min = (spec_row.year_on_min == "" ? "y0" : spec_row.year_on_min)
        year_on_max = (spec_row.year_on_max == "" ? "y9999" : spec_row.year_on_max)

        for bus_idx in bus_idxs
            if spec_row.build_type == "endog"
                # for endogenous new builds, a new gen is created for each sim year
                for year in years
                    year < year_on_min && continue
                    year > year_on_max && continue
                    #populate newgen_row with specs
                    newgen_row = Dict{}(:bus_idx => bus_idx, (spec_name=>spec_row[spec_name] for spec_name in spec_names)...)

                    #set year_on and off
                    newgen_row[:year_on] = year
                    newgen_row[:year_off] = add_to_year(year, spec_row.age_off)

                    #add gen location
                    hasproperty(newgen, :gen_latitude) && (newgen_row[:gen_latitude] = bus.bus_latitude[bus_idx])
                    hasproperty(newgen, :gen_longitude) && (newgen_row[:gen_longitude] = bus.bus_longitude[bus_idx])

                    push!(newgen, newgen_row, promote=true)
                end
            else
                @assert !isempty(spec_row.year_on) "Exogenous generators must have a specified year_on value" 

                # Skip this build if it is after the simulation
                spec_row.year_on > last(years) && continue
                
                # for exogenously specified gens, only one generator is created with the specified year_on
                newgen_row = Dict{}(:bus_idx => bus_idx, (spec_name=>spec_row[spec_name] for spec_name in spec_names)...)
                hasproperty(newgen, :gen_latitude) && (newgen_row[:gen_latitude] = bus.bus_latitude[bus_idx])
                hasproperty(newgen, :gen_longitude) && (newgen_row[:gen_longitude] = bus.bus_longitude[bus_idx])
                newgen_row[:year_off] = add_to_year(spec_row.year_on, spec_row.age_off)

                push!(newgen, newgen_row, promote=true)
            end

            
        end
    end
    return newgen
end


"""
    append_newgen_table!(data, newgen) -> 

Appends the newgen table to the gen table. 
"""
function append_newgen_table!(data, newgen)
    append!(get_table(data, :gen), newgen, promote = true)
end



# This is unecessary for how the new gen code is current written but might be helpful later. 
"""
    get_genfuel(data, gentype) -> 

Returns the corresponding genfuel for the given gentype. 
"""
function get_genfuel(data, gentype::String)
    genfuel_table = get_table(data, :genfuel_table)
    genfuel = genfuel_table.genfuel[findall(x -> x == gentype, genfuel_table[!, :gentype])]
    genfuel == String[] && error("There is no corresponding genfuel for this gentype")
    return genfuel
end

<|MERGE_RESOLUTION|>--- conflicted
+++ resolved
@@ -41,15 +41,7 @@
 function make_newgens!(config, data, newgen)
     build_gen = get_table(data, :build_gen)
     bus = get_table(data, :bus)
-<<<<<<< HEAD
-    spec_names = filter!(!in((:bus_idx, :gen_latitude, :gen_longitude, :year_off)), propertynames(newgen)) #this needs to be updated if there is anything else in gen that isn't a spec
-
-    for n in spec_names
-        hasproperty(build_gen, n) || error("Gen table has column $n, but not found in build_gen table.")
-    end
-=======
     gen = get_table(data, :gen)
->>>>>>> e126dd96
     years = get_years(data)
 
     #get the names of specifications that will be pulled from the build_gen table
