--- conflicted
+++ resolved
@@ -57,17 +57,13 @@
     log_info(config)
     @info "Config saved to: $(config[:out_path])"
 
-<<<<<<< HEAD
     data  = load_data(config)
     model = setup_model(config, data)
-=======
-    data = load_data(config)
->>>>>>> 1480fe1e
+
 
     optimize!(model)
     check(model)
 
-<<<<<<< HEAD
     all_results = []
 
     parse_results!(config, data, model, all_results)  
@@ -78,10 +74,7 @@
     while should_iterate(iter, config, data, model, all_results)
         iterate!(iter, config, data, model, all_results)
         data = should_reload_data(iter) ? load_data(config) : data
-=======
-    while iter
-        # Setup the model and save the results
->>>>>>> 1480fe1e
+
         model = setup_model(config, data)
 
         # Optimize and save
