# E4ST.jl

<<<<<<< HEAD
This is the Julia rewrite of the Engineering, Economic, and Environmental Electricity Simulation Tool (E4ST), [originally written in MATLAB](https://github.com/e4st-dev/e4st-mp), based on top of MATPOWER.  The idea for E4ST was developed in a joint effort at Cornell University and Resources for the Future by Daniel Shawhan and Ray Zimmerman, with major contributions from Biao Mao, Paul Picciano, Christoph Funke, Steven Whitkin, Ethan Russell, and Sally Robson.
=======
![GitHub contributors](https://img.shields.io/github/contributors/e4st-dev/E4ST.jl?logo=GitHub)
![GitHub last commit](https://img.shields.io/github/last-commit/e4st-dev/E4ST.jl/main?logo=GitHub)
[![License](https://img.shields.io/badge/License-BSD_3--Clause-blue.svg)](https://opensource.org/licenses/BSD-3-Clause)
[![CI](https://github.com/e4st-dev/E4ST.jl/workflows/CI/badge.svg)](https://github.com/e4st-dev/E4ST.jl/actions?query=workflow%3ACI)
[![codecov](https://codecov.io/gh/e4st-dev/E4ST.jl/branch/main/graph/badge.svg)](https://codecov.io/gh/e4st-dev/E4ST.jl)

This is the Julia rewrite of the Engineering, Economic, and Environmental Electricity Simulation Tool (E4ST).  The MATLAB-based model built on top of MATPOWER can be found [here](https://github.com/e4st-dev/e4st-mp).  

> **Warning**
> As with most models, quality of analysis using E4ST.jl is heavily dependent on the inputs and assumptions.  For this reason, the E4ST team at RFF does not implicitly endorse analyses done using E4ST.jl.
>>>>>>> 5a7ee6f9

At the heart of E4ST is a detailed engineering representation of the power grid, and an optimization problem that represents the decisions of the system operators, electricity end-users, generators, and generation developers. The model represents these operation, consumption, investment, and retirement decisions by minimizing the sum of generator variable costs, fixed costs, investment costs, and end-user consumer surplus losses. E4ST provides detailed analysis to better inform policymakers, investors, and stakeholders.
The power sector is increasingly complex, with challenging emission reduction aspirations, new energy technologies, an ever-changing policy backdrop, growing demand, and much uncertainty. Some of the challenges of representing the sector include:
* Regional and national markets for clean electricity credits
* Diverse generation mixes with temporal variations
* Markets for various fuel types and captured CO2
* Increasing energy storage requirements

To provide relevant analysis for such a complex and dynamic sector, models must to be fast to adapt and use. The previous version of E4ST was written as a wrapper for MATPOWER, a powerful Matlab-language package for solving steady-state power system simulation and optimization problems. However, as powerful as MATPOWER is, we desired the additional flexibility and speed that Julia can provide.

E4ST.jl was written with maximum flexibility and speed in mind. E4ST.jl is a bring-your-own-solver JuMP-based package. We leverage clever interfaces to inject custom modifications into the data loading, model setup, and results processing steps to allow for extreme configurability and extensibility. We allow for flexible time representations and time-varying inputs with space-and-time-efficient data retrieval.

E4ST.jl uses the speed and extensibility of Julia to enable faster deployment of detailed and adaptable models to inform policy decision-makers and technology developers.

> **Warning**
> As with most models, quality of analysis using E4ST.jl is heavily dependent on the inputs and assumptions.  For this reason, the E4ST team at RFF does not implicitly endorse all analysis done using E4ST.jl. If you have questions about the model inputs and assumptions used for our work at RFF, please contact us.

# Citation
If you use E4ST.jl in your work, we request that you cite the [following paper](https://www.sciencedirect.com/science/article/abs/pii/S0928765513000900): 

```
@article{Shawhan2014,
    author = {Daniel Shawhan, John T. Taber, Di Shi, Ray D. Zimmerman, Jubo Yan, Charles M. Marquet, Yingying Qi, Biao Mao, Richard E. Schuler, William Schulze, D.J. Tylavsky},
    title = {{D}oes a {D}etailed {M}odel of the {E}lectricity {G}rid {M}atter? {E}stimating the {I}mpacts of the {R}egional {G}reenhouse {G}as {I}nitiative},
    journal = {Resource and Energy Economics},
    year = {2014},
    doi = {10.1016/j.reseneeco.2013.11.015}}
```

Alternatively, you can cite the [following paper](https://www.sciencedirect.com/science/article/abs/pii/S0301421518304865): 

```
@article{Shawhan2014,
    author = {Daniel Shawhan, Paul D. Picciano},
    title = {{C}osts and benefits of saving unprofitable generators: {A} simulation case study for {US} coal and nuclear power plants},
    journal = {Energy Policy},
    year = {2019},
    doi = {https://doi.org/10.1016/j.enpol.2018.07.040}}
```
# Installation

## Install From the REPL (preferred)

In the Julia REPL, run the following command:

```julia
]
dev git@github.com:e4st-dev/E4ST.jl.git
```
This will clone E4ST into `<path to julia depot (usually ~/.julia)>/dev/E4ST`

```julia
using E4ST
```

## Install via Git Bash

If the REPL installation doesn't work (due to git credentials or something) you can always install via Git Bash.

First navigate to the .julia/dev folder (make the dev folder if it's not already there).  Then run:

```
git clone git@github.com:e4st-dev/E4ST.jl.git E4ST
```

Then, in a Julia REPL run (note that the bracket opens the package manager):
```
]
dev E4ST
```

## Connection Refused Error
If you are trying to clone from an RFF computer, you may need to do a [small fix](https://gist.github.com/Tamal/1cc77f88ef3e900aeae65f0e5e504794).
Make a file: `touch ~/.ssh/config`, insert the following:
```
Host github.com
  Hostname ssh.github.com
  Port 443
```

## Previewing Docs
Try running the following:

```
cd docs
julia --project
```

Then, in the julia repl, simply:
```julia
include("make.jl")
```
This will output the html documents to `docs/build` folder (which are being ignored by the .gitignore)

## Helpful Tips

- If you are using VSCode, it is helpful to install a YAML extension to flag any errors when setting up a config file. One option is the YAML extension from Red Hat.<|MERGE_RESOLUTION|>--- conflicted
+++ resolved
@@ -1,19 +1,6 @@
 # E4ST.jl
 
-<<<<<<< HEAD
 This is the Julia rewrite of the Engineering, Economic, and Environmental Electricity Simulation Tool (E4ST), [originally written in MATLAB](https://github.com/e4st-dev/e4st-mp), based on top of MATPOWER.  The idea for E4ST was developed in a joint effort at Cornell University and Resources for the Future by Daniel Shawhan and Ray Zimmerman, with major contributions from Biao Mao, Paul Picciano, Christoph Funke, Steven Whitkin, Ethan Russell, and Sally Robson.
-=======
-![GitHub contributors](https://img.shields.io/github/contributors/e4st-dev/E4ST.jl?logo=GitHub)
-![GitHub last commit](https://img.shields.io/github/last-commit/e4st-dev/E4ST.jl/main?logo=GitHub)
-[![License](https://img.shields.io/badge/License-BSD_3--Clause-blue.svg)](https://opensource.org/licenses/BSD-3-Clause)
-[![CI](https://github.com/e4st-dev/E4ST.jl/workflows/CI/badge.svg)](https://github.com/e4st-dev/E4ST.jl/actions?query=workflow%3ACI)
-[![codecov](https://codecov.io/gh/e4st-dev/E4ST.jl/branch/main/graph/badge.svg)](https://codecov.io/gh/e4st-dev/E4ST.jl)
-
-This is the Julia rewrite of the Engineering, Economic, and Environmental Electricity Simulation Tool (E4ST).  The MATLAB-based model built on top of MATPOWER can be found [here](https://github.com/e4st-dev/e4st-mp).  
-
-> **Warning**
-> As with most models, quality of analysis using E4ST.jl is heavily dependent on the inputs and assumptions.  For this reason, the E4ST team at RFF does not implicitly endorse analyses done using E4ST.jl.
->>>>>>> 5a7ee6f9
 
 At the heart of E4ST is a detailed engineering representation of the power grid, and an optimization problem that represents the decisions of the system operators, electricity end-users, generators, and generation developers. The model represents these operation, consumption, investment, and retirement decisions by minimizing the sum of generator variable costs, fixed costs, investment costs, and end-user consumer surplus losses. E4ST provides detailed analysis to better inform policymakers, investors, and stakeholders.
 The power sector is increasingly complex, with challenging emission reduction aspirations, new energy technologies, an ever-changing policy backdrop, growing demand, and much uncertainty. Some of the challenges of representing the sector include:
