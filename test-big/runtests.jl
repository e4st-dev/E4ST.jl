--- conflicted
+++ resolved
@@ -14,24 +14,15 @@
             config_gurobi = joinpath(@__DIR__, "config/config_gurobi.yml")
             @time out_path, _ = run_e4st(config_2016, config_gurobi)
 
-            # @time config=load_config(config_file);
+            # @time config=read_config(config_file);
             # start_logging!(config)
             # @test config isa AbstractDict
 
-<<<<<<< HEAD
-            # @time data=load_data(config)
+            # @time data=read_data(config)
             # @test data isa AbstractDict
 
             # @time model = setup_model(config, data)
             # @test model isa JuMP.Model
-=======
-            @time config=read_config(config_file);
-            start_logging!(config)
-            @test config isa AbstractDict
-
-            @time data=read_data(config)
-            @test data isa AbstractDict
->>>>>>> f5334116
 
             # optimize!(model)
             
@@ -39,7 +30,7 @@
             # model = nothing
             # results_user = process_results!(config, data, results_raw)
             
-            data = load_processed_results(out_path)
+            data = read_processed_results(out_path)
 
             @test aggregate_result(total, data, :bus, :ecurt) < 1
             # run_e4st(config_file)
