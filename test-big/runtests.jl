--- conflicted
+++ resolved
@@ -30,13 +30,9 @@
             # model = nothing
             # results_user = process_results!(config, data, results_raw)
             
-<<<<<<< HEAD
             data = read_processed_results(out_path)
 
-            @test aggregate_result(total, data, :bus, :ecurt) < 1
-=======
-            @test aggregate_result(total, data, results_raw, :bus, :elcurt) < 1e-3
->>>>>>> eaab83c2
+            @test aggregate_result(total, data, :bus, :elcurt) < 1
             # run_e4st(config_file)
         end
     end
