using Random
using DataFrames
using OrderedCollections
using CSV
using E4ST

function make_random_inputs(;n_bus = 100, n_gen = 100, n_branch=100, n_af=100, n_hours=100, n_demand = 200, n_demand_shape=100, n_demand_match = 100, n_demand_add = 100, af_file=true, demand_shape_file=true, demand_match_file=true, demand_add_file=true)
    Random.seed!(1)


    ## Make Bus Table
    bus = DataFrame(
        ref_bus = fill(false, n_bus),
<<<<<<< HEAD
        pd = rand(n_bus),
        country = rand(countries(), n_bus)
=======
        pdem = rand(n_bus),
        country = rand(countries, n_bus)
>>>>>>> f7ee03d1
    )
    ref_bus_idx = rand(1:n_bus)
    bus.ref_bus[ref_bus_idx] = true

    gen = DataFrame(
        bus_idx = rand(1:n_bus, n_gen),
        status = trues(n_gen),
        genfuel = rand(genfuels(), n_gen),
        pcap_min = zeros(n_gen),
        pcap0 = ones(n_gen),
        pcap_max = ones(n_gen),
        vom = rand(n_gen),
        fom = rand(n_gen),
        capex = rand(n_gen),
    )
    gt = gentypes()
    gen.gentype = map(gen.genfuel) do gf
        rand(gt[gf])
    end

    branch = DataFrame(
        f_bus_idx = rand(1:n_bus, n_branch),
        t_bus_idx = rand(1:n_bus, n_branch),
        status = trues(n_branch),
        x = fill(0.01, n_branch),
<<<<<<< HEAD
        pf_max = rand(n_branch)
    )    
=======
        pflow_max = rand(n_branch)
    )

    
>>>>>>> f7ee03d1

    h = rand(n_hours)
    h = h * 8760/sum(h)
    time = DataFrame(
        hours=h
    )

    isdir(joinpath(@__DIR__,"data")) || mkdir(joinpath(@__DIR__,"data"))
    CSV.write(joinpath(@__DIR__, "data/bus.csv"), bus)
    CSV.write(joinpath(@__DIR__, "data/gen.csv"), gen)
    CSV.write(joinpath(@__DIR__, "data/branch.csv"), branch)
    CSV.write(joinpath(@__DIR__, "data/time.csv"), time)
    config = OrderedDict(
        :out_path=>abspath(@__DIR__,"out"),
        :gen_file=>abspath(@__DIR__,"data/gen.csv"),
        :bus_file=>abspath(@__DIR__,"data/bus.csv"),
        :branch_file=>abspath(@__DIR__, "data/branch.csv"),
        :hours_file=>abspath(@__DIR__, "data/time.csv"),
        :years=>years(),
        :optimizer=>OrderedDict(
            :type=>"HiGHS",
        ),
        :mods=>Modification[]
    )
    n_years = length(years())

    demand = rand_demand(;n_bus, n_demand)
    CSV.write(joinpath(@__DIR__, "data/demand.csv"), demand)
    config[:demand_file] = abspath(@__DIR__, "data/demand.csv")

    if af_file
        af = rand_af(;n_hours, n_af)
        CSV.write(joinpath(@__DIR__, "data/af.csv"), af)
        config[:af_file] = abspath(@__DIR__, "data/af.csv")
    end

    if demand_shape_file
        demand_shape = rand_demand_shape(;n_hours, n_demand_shape)
        CSV.write(joinpath(@__DIR__, "data/demand_shape.csv"), demand_shape)
        config[:demand_shape_file] = abspath(@__DIR__, "data/demand_shape.csv")
    end

    if demand_match_file
        demand_match = rand_demand_match(;n_years, n_demand_match)
        CSV.write(joinpath(@__DIR__, "data/demand_match.csv"), demand_match)
        config[:demand_match_file] = abspath(@__DIR__, "data/demand_match.csv")
    end



    if demand_add_file
        demand_add = rand_demand_add(;n_hours, n_demand_add)
        CSV.write(joinpath(@__DIR__, "data/demand_add.csv"), demand_add)
        config[:demand_add_file] = abspath(@__DIR__, "data/demand_add.csv")
    end
    
    return config
end

function years()
    ["y$y" for y in 2030:5:2050]
end
function year_strs()
    year_strs = vcat(years(), "")
end

function load_types()
    ("ev", "residential", "commercial", "industrial", "transportation")
end
function countries()
    ("narnia", "calormen", "archenland", "telmar")
end


function rand_demand(;n_bus, n_demand, kwargs...)
    DataFrame(
        "bus_idx" => rand(1:n_bus, n_demand),
        "pd0" => rand(n_demand),
        "load_type" => rand(load_types())
    )
end

function genfuels()
    ("biomass","nuclear","ng","coal","solar","hydro", "wind", "geothermal")
end
gentypes() = OrderedDict(
    "biomass"=>["biomass","biomass_new"],
    "nuclear"=>["nuclear","nuclear_new"],
    "ng"=>["ng","ng_cc","ng_ccccs"],
    "coal"=>["coal","coal_ccs"],
    "solar"=>["solar","solar_new"],
    "hydro"=>["hydro","hydro_new"],
    "wind"=>["wind","wind_new"],
    "geothermal"=>["hydrothermal","deepgeo_new"],
)

function rand_af(;n_hours, n_af)
    af = DataFrame(
        "area" => String[],
        "subarea" => String[],
        "genfuel" => String[],
        "gentype" => String[],
        "year"=>String[],
        "joint" => Int64[],
        "status" => Bool[],
        ("h$n"=>Float64[] for n in 1:n_hours)...
    )
    joint = 1
    gt = gentypes()
    yrs = year_strs()
    while nrow(af) < n_af
        for country in countries()
            joint += 1
            for genfuel in genfuels(), gentype in gt[genfuel]
                year = rand(yrs)
                push!(af, ("country", country, genfuel, gentype, year, joint, true, rand(n_hours)...))
                if nrow(af) == n_af
                    break
                end
            end
            if nrow(af) == n_af
                break
            end
        end
    end
    return af
end

function rand_demand_shape(;n_hours, n_demand_shape)
    demand_shape = DataFrame(
        "area" => String[],
        "subarea" => String[],
        "load_type" => String[],
        "year"=>String[],
        "joint" => Int64[],
        "status" => Bool[],
        ("h$n"=>Float64[] for n in 1:n_hours)...
    )
    joint = 1
    gf = genfuels()
    gt = gentypes()
    yrs = year_strs()
    lts = load_types()
    while nrow(demand_shape) < n_demand_shape
        for country in countries()
            joint += 1
            for lt in lts
                year = rand(yrs)
                push!(demand_shape, ("country", country, lt, year, joint, true, rand(n_hours)...))
                if nrow(demand_shape) == n_demand_shape
                    break
                end
            end
            if nrow(demand_shape) == n_demand_shape
                break
            end
        end
    end
    return demand_shape
end

function rand_demand_match(;n_years, n_demand_match)
    demand_match = DataFrame(
        "area" => String[],
        "subarea" => String[],
        "load_type" => String[],
        "joint" => Int64[],
        "status" => Bool[],
        [ys=>Float64[] for ys in years()]...
    )
    joint = 1
    gf = genfuels()
    gt = gentypes()
    lts = load_types()
    while nrow(demand_match) < n_demand_match
        for country in countries()
            joint += 1
            for lt in lts
                push!(demand_match, ("country", country, lt, joint, true, rand(n_years)...))
                if nrow(demand_match) == n_demand_match
                    break
                end
            end
            if nrow(demand_match) == n_demand_match
                break
            end
        end
    end
    return demand_match
end

<<<<<<< HEAD
function rand_demand_add(;n_hours, n_demand_add)
    demand_add = DataFrame(
        "area" => String[],
        "subarea" => String[],
        "load_type" => String[],
        "year"=>String[],
        "joint" => Int64[],
        "status" => Bool[],
        ("h$n"=>Float64[] for n in 1:n_hours)...
=======
    demand = DataFrame(
        "bus_idx" => rand(1:n_bus, n_demand),
        "pdem" => rand(n_demand),
        "load_type" => rand(["ev", "residential", "commercial", "industrial", "transportation"])
>>>>>>> f7ee03d1
    )
    joint = 1
    gf = genfuels()
    gt = gentypes()
    yrs = year_strs()
    lts = load_types()
    while nrow(demand_add) < n_demand_add
        for country in countries()
            joint += 1
            for lt in lts
                year = rand(yrs)
                push!(demand_add, ("country", country, lt, year, joint, true, rand(n_hours)...))
                if nrow(demand_add) == n_demand_add
                    break
                end
            end
            if nrow(demand_add) == n_demand_add
                break
            end
        end
    end
    return demand_add
end<|MERGE_RESOLUTION|>--- conflicted
+++ resolved
@@ -11,13 +11,8 @@
     ## Make Bus Table
     bus = DataFrame(
         ref_bus = fill(false, n_bus),
-<<<<<<< HEAD
-        pd = rand(n_bus),
-        country = rand(countries(), n_bus)
-=======
         pdem = rand(n_bus),
         country = rand(countries, n_bus)
->>>>>>> f7ee03d1
     )
     ref_bus_idx = rand(1:n_bus)
     bus.ref_bus[ref_bus_idx] = true
@@ -43,15 +38,10 @@
         t_bus_idx = rand(1:n_bus, n_branch),
         status = trues(n_branch),
         x = fill(0.01, n_branch),
-<<<<<<< HEAD
-        pf_max = rand(n_branch)
-    )    
-=======
         pflow_max = rand(n_branch)
     )
 
     
->>>>>>> f7ee03d1
 
     h = rand(n_hours)
     h = h * 8760/sum(h)
@@ -129,7 +119,7 @@
 function rand_demand(;n_bus, n_demand, kwargs...)
     DataFrame(
         "bus_idx" => rand(1:n_bus, n_demand),
-        "pd0" => rand(n_demand),
+        "pdem0" => rand(n_demand),
         "load_type" => rand(load_types())
     )
 end
@@ -243,7 +233,6 @@
     return demand_match
 end
 
-<<<<<<< HEAD
 function rand_demand_add(;n_hours, n_demand_add)
     demand_add = DataFrame(
         "area" => String[],
@@ -253,12 +242,6 @@
         "joint" => Int64[],
         "status" => Bool[],
         ("h$n"=>Float64[] for n in 1:n_hours)...
-=======
-    demand = DataFrame(
-        "bus_idx" => rand(1:n_bus, n_demand),
-        "pdem" => rand(n_demand),
-        "load_type" => rand(["ev", "residential", "commercial", "industrial", "transportation"])
->>>>>>> f7ee03d1
     )
     joint = 1
     gf = genfuels()
