# Test basic poltypes 
# Includes PTC, ITC, ...

# Setup reference case 
####################################################################
config_file_ref = joinpath(@__DIR__, "config", "config_3bus_pol_ref.yml")
config_ref = load_config(config_file_ref)

data_ref = load_data(config_ref)
model_ref = setup_model(config_ref, data_ref)

optimize!(model_ref)

all_results_ref = []

results_raw_ref = parse_results(config_ref, data_ref, model_ref)
results_user_ref = process_results(config_ref, data_ref, results_raw_ref)
push!(all_results_ref, results_user_ref)


# Policy tests
#####################################################################

@testset "Test PTC" begin 
    config_file = joinpath(@__DIR__, "config", "config_3bus_ptc.yml")
<<<<<<< HEAD
    config = load_config(config_file)
    save_config(config)
=======
    config = load_config(config_file_ref, config_file)
>>>>>>> 29bfd061

    data = load_data(config)
    model = setup_model(config, data)

    gen = get_table(data, :gen)

    @testset "Adding PTC to gen table" begin
        @test hasproperty(gen, :example_ptc)

        #test that there are byYear containers 
        @test typeof(gen.example_ptc) == Vector{Container}

        @test any(ptc -> typeof(ptc) == E4ST.ByYear, gen.example_ptc)
        
        # test that ByYear containers have non zero values
        @test sum(ptc->sum(ptc.v), gen.example_ptc) > 0

        #TODO: test that only has byYear for qualifying gens 
    end

    @testset "Adding PTC to model" begin
        #test that PTC is added to the obj 
        @test haskey(data[:obj_vars], :example_ptc)
        @test haskey(model, :example_ptc) 

        #make sure model still optimizes 
        optimize!(model)
        @test check(model)

        #make sure obj was lowered
        @test objective_value(model) < objective_value(model_ref) #if this isn't working, check that it isn't due to differences between the config files
    end

end


@testset "Test ITC" begin
    config_file = joinpath(@__DIR__, "config", "config_3bus_itc.yml")
<<<<<<< HEAD
    config = load_config(config_file)
    save_config(config)
=======
    config = load_config(config_file_ref, config_file)
>>>>>>> 29bfd061

    data = load_data(config)
    model = setup_model(config, data)

    gen = get_table(data, :gen)
    
    @testset "Adding ITC to gen table" begin
        @test hasproperty(gen, :example_itc)

        # Test that there are byYear containers 
        @test typeof(gen.example_itc) == Vector{Container}

        # Check that there are ByYear containers
        @test any(itc -> typeof(itc) == E4ST.ByYear, gen.example_itc)
        
        # test that ByYear containers have non zero values
        tot_itc = 0

        @test sum(itc->sum(itc.v), gen.example_itc) > 0
    end

    @testset "Adding ITC to the model" begin
        #test that ITC is added to the obj 
        @test haskey(data[:obj_vars], :example_itc)
        @test haskey(model, :example_itc) 

        #make sure model still optimizes 
        optimize!(model)
        @test check(model)

        #make sure obj was lowered
        @test objective_value(model) < objective_value(model_ref) #if this isn't working, check that it isn't due to differences between the config files

    end
end


@testset "Test EmissionCap" begin
    config_file = joinpath(@__DIR__, "config", "config_3bus_emiscap.yml")
    config = load_config(config_file)

    data = load_data(config)
    model = setup_model(config, data)

    gen = get_table(data, :gen)

    @testset "Saving correctly to the config" begin
        # read back into config yaml without the gen_cons
        save_config(config)

        outfile = joinpath(config[:out_path],basename(config[:config_file]))
        savedconfig = YAML.load_file(outfile, dicttype=OrderedDict{Symbol, Any})
        savedmods = savedconfig[:mods]

        @test haskey(savedmods, :example_emiscap)

        emiscap = savedmods[:example_emiscap]
        @test ~haskey(emiscap, :gen_cons)
    end

    @testset "Add constraint to model" begin
        # Creates GenerationConstraint
        @test typeof(config[:mods][:example_emiscap][:gen_cons]) == E4ST.GenerationConstraint


        # Added to the gen table 
        @test hasproperty(gen, :example_emiscap)
        for i in 1:nrow(gen)
            @test gen[i, :example_emiscap] == true
        end


        # Constraint added to the model
        @test haskey(model, :cons_example_emiscap)

    end

    @testset "Model optimizes correctly" begin
        ## make sure model still optimizes 
        optimize!(model)
        @test check(model)

        # process results
        all_results = []

        results_raw = parse_results(config, data, model)
        results_user = process_results(config, data, results_raw)
        push!(all_results, results_user)
         


        ## Check that emissions are reduced
        gen = get_table(data, :gen)
        years = get_years(data)
        gen_emis_co2 = [gen[idx_gen,:emis_co2] * aggregate_result(total, data, results_raw, :gen, :egen, idx_gen) for idx_gen in 1:nrow(gen)]
        emis_co2_total = sum(gen_emis_co2)

        gen_ref = get_table(data_ref, :gen)
        gen_emis_co2_ref = [gen_ref[idx_gen,:emis_co2] * aggregate_result(total, data_ref, results_raw_ref, :gen, :egen, idx_gen) for idx_gen in 1:nrow(gen_ref)]
        emis_co2_total_ref = sum(gen_emis_co2_ref)

        @test emis_co2_total < emis_co2_total_ref

        idx_2035 = get_year_idxs(data, "y2035")
        gen_emis_co2_2035 = [gen[idx_gen,:emis_co2] * aggregate_result(total, data, results_raw, :gen, :egen, idx_gen, idx_2035) for idx_gen in 1:nrow(gen)]
        emis_co2_total_2035 = sum(gen_emis_co2_2035)

        @test emis_co2_total_2035 <= 1500.001

        idx_2040 = get_year_idxs(data, "y2040")
        gen_emis_co2_2040 = [gen[idx_gen,:emis_co2] * aggregate_result(total, data, results_raw, :gen, :egen, idx_gen, idx_2040) for idx_gen in 1:nrow(gen)]
        emis_co2_total_2040 = sum(gen_emis_co2_2040)

        @test emis_co2_total_2040 <= 1000.001
    end
end<|MERGE_RESOLUTION|>--- conflicted
+++ resolved
@@ -23,12 +23,7 @@
 
 @testset "Test PTC" begin 
     config_file = joinpath(@__DIR__, "config", "config_3bus_ptc.yml")
-<<<<<<< HEAD
-    config = load_config(config_file)
-    save_config(config)
-=======
     config = load_config(config_file_ref, config_file)
->>>>>>> 29bfd061
 
     data = load_data(config)
     model = setup_model(config, data)
@@ -67,12 +62,7 @@
 
 @testset "Test ITC" begin
     config_file = joinpath(@__DIR__, "config", "config_3bus_itc.yml")
-<<<<<<< HEAD
-    config = load_config(config_file)
-    save_config(config)
-=======
     config = load_config(config_file_ref, config_file)
->>>>>>> 29bfd061
 
     data = load_data(config)
     model = setup_model(config, data)
