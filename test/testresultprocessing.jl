--- conflicted
+++ resolved
@@ -1,60 +1,3 @@
-<<<<<<< HEAD
-# Tests parsing, processing, and saving of results 
-
-
-@testset "Test loading/saving data from .jls file" begin
-    config = load_config(config_file)
-    config[:base_out_path] = "../out/3bus1"
-    E4ST.make_out_path!(config)
-    data1 = load_data(config)
-
-    # Check that it is trying to load in the data file
-    config[:data_file] = get_out_path(config, "blah.jls")
-    @test_throws Exception load_data(config)
-
-    # Check that data file is loaded in and identical.  Also check that other files aren't touched
-    config[:data_file] = get_out_path(config, "data.jls")
-    config[:demand_file] = "blah.csv"
-    data2 = load_data(config)
-    @test data1 == data2
-end
-
-@testset "Test loading/saving model from .jls file" begin
-    config = load_config(config_file)
-    config[:base_out_path] = "../out/3bus1"
-    config[:save_model_presolve] = true
-    E4ST.make_paths_absolute!(config, config_file)
-    E4ST.make_out_path!(config)
-    data = load_data(config)
-    model1 = setup_model(config, data)
-
-    # Check that it is trying to load in the model file
-    config[:model_presolve_file] = "bad/path/to/blah.jls"
-    @test_throws Exception setup_model(config)
-
-    # Check that data file is loaded in and identical.  Also check that other files aren't touched
-    config[:model_presolve_file] = get_out_path(config, "model_presolve.jls")
-    E4ST.make_paths_absolute!(config, config_file)
-    model2 = setup_model(config, data)
-    optimize!(model1)
-    optimize!(model2)
-    @test value.(model1[:θ_bus]) ≈ value.(model2[:θ_bus])
-end
-
-
-@testset "Test Aggregation" begin
-    config = load_config(config_file)
-    data = load_data(config)
-    model = setup_model(config, data)
-    optimize!(model)
-    parse_results!(config, data, model)
-    
-    @testset "Test gen_idx filters" begin
-        tot = aggregate_result(total, data, :gen, :egen)
-        
-        # Provide a function for filtering
-        @test tot ≈ aggregate_result(total, data, :gen, :egen, :emis_co2 => <=(0.1)) + aggregate_result(total, data, :gen, :egen, :emis_co2 => >(0.1))
-=======
 @testset "Test Parsing and Saving Results" begin
     # Tests parsing, processing, and saving of results
     config_file =  joinpath(@__DIR__, "config", "config_3bus.yml")
@@ -75,7 +18,6 @@
         data2 = load_data(config)
         @test data1 == data2
     end
->>>>>>> c96c4aee
 
     @testset "Test loading/saving model from .jls file" begin
         config = load_config(config_file)
