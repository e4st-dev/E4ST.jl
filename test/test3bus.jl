config_file = joinpath(@__DIR__, "config", "config_3bus.yml")

function test_dcopf(config)
    data = load_data(config)
    model = setup_model(config, data)
    @test model isa JuMP.Model


    # variables have been added to the objective 
    @test haskey(data[:obj_vars], :fom)
    @test haskey(data[:obj_vars], :fuel_cost)
    @test haskey(data[:obj_vars], :vom)
    @test haskey(data[:obj_vars], :capex)
    @test haskey(data[:obj_vars], :curtailment_cost)
    @test model[:obj] == sum(model[:curtailment_cost]) + sum(model[:fom]) + sum(model[:fuel_cost]) + sum(model[:vom]) + sum(model[:capex])

    # the number of constraints matches expected
    num_cons = 3*nrow(get_bus_table(data))*length(get_years(data))*nrow(get_hours_table(data))
    num_cons += length(get_ref_bus_idxs(data))
    num_cons += 2*nrow(get_gen_table(data))*length(get_years(data))*nrow(get_hours_table(data))
    num_cons += 2*nrow(get_gen_table(data))*length(get_years(data))
    num_cons += 2*nrow(get_branch_table(data))*length(get_years(data))*nrow(get_hours_table(data))
    
    @test num_constraints(model, count_variable_in_set_constraints = false) == num_cons

    optimize!(model)
    # solution_summary(model)

    @test check(model)

    # No curtailment (just for this test)
    bus = get_bus_table(data)
    years = get_years(data)
    rep_hours = get_hours_table(data)
    total_pserv = sum(rep_hours.hours[hour_idx].*value.(model[:pserv_bus][bus_idx, year_idx, hour_idx]) for bus_idx in 1:nrow(bus), year_idx in 1:length(years), hour_idx in 1:nrow(rep_hours))
    total_dl = sum(rep_hours.hours[hour_idx].*get_bus_value(data, :pdem, bus_idx, year_idx, hour_idx) for bus_idx in 1:nrow(bus), year_idx in 1:length(years), hour_idx in 1:nrow(rep_hours))
    @test total_pserv == total_dl
    @test all(p->abs(p)<1e-6, value.(model[:pcurt_bus]))

    # make sure energy generated is non_zero
    gen = get_gen_table(data)

    for gen_idx in 1:nrow(gen)
        @test value.(get_egen_gen(data, model, gen_idx)) >= 0
    end

    # Test the accessor methods
    @test get_model_val_by_gen(data, model, :egen_gen, :genfuel=>"ng", "y2040", 1:3) ≈ 
        get_model_val_by_gen(data, model, :egen_gen, :genfuel=>"ng", 3, [1,2,3])

    @test get_model_val_by_gen(data, model, :egen_gen, 1:2, ["y2035","y2040"], 1:3) ≈ 
        get_model_val_by_gen(data, model, :egen_gen, 1, 2:3, [1,2,3]) + 
        get_model_val_by_gen(data, model, :egen_gen, 2, 2:3, 1) +
        get_model_val_by_gen(data, model, :egen_gen, 2, 2:3, 2) +
        get_model_val_by_gen(data, model, :egen_gen, 2, 2:3, 3)

    @test get_model_val_by_gen(data, model, :egen_gen) ≈ get_model_val_by_gen(data, model, :egen_gen, :)
    @test get_model_val_by_gen(data, model, :egen_gen, :genfuel=>"ng") ≈
        get_model_val_by_gen(data, model, :egen_gen, (:genfuel=>"ng", :country=>"narnia")) + 
        get_model_val_by_gen(data, model, :egen_gen, (:genfuel=>"ng", :country=>"archenland"))

end 


@testset "Test Loading the Config File" begin
    @test load_config(config_file) isa AbstractDict    
end

config = load_config(config_file)

@testset "Test Loading the Data" begin    
    data = load_data(config)
    @test get_gen_table(data) isa DataFrame
    @test get_bus_table(data) isa DataFrame
    @test get_branch_table(data) isa DataFrame
    @test get_hours_table(data) isa DataFrame
    @test get_num_hours(data) isa Int
    @test get_hour_weights(data) isa Vector
    @test get_num_years(data) isa Int
end

data = load_data(config)
import E4ST.Container
Base.:(==)(c1::Container, c2::Container) = c1.v==c2.v
@testset "Test Initializing the Data" begin
    @testset "Test Initializing the Data with no mods" begin
        config = load_config(config_file)
        @test isempty(config[:mods])
        data = load_data(config)
        data_0 = deepcopy(data)
        modify_raw_data!(config, data)
        @test data == data_0
    end

    @testset "Test Initializing the Data with a mod" begin
        struct DoubleVOM <: Modification end
        function E4ST.modify_raw_data!(::DoubleVOM, config, data)
            data[:gen][!, :vom] .*= 2
        end
        function E4ST.modify_setup_data!(::DoubleVOM, config, data)
            return
        end
        config = load_config(config_file)
        data_0 = load_data(config)
        push!(config[:mods], :testmod=>DoubleVOM())
        @test ~isempty(config[:mods])
        data = load_data(config)
        @test data != data_0
        @test sum(data[:gen].vom) == 2*sum(data_0[:gen].vom)
    end

    @testset "Test load_af_table!" begin
        config = load_config(config_file)
        data = load_data(config)

        # generator 1 is a natural gas plant, defaults to 1.0

        # AF not specified for ng, should be default of 1.0
        @test all(get_af(data, 1, yr_idx, hr_idx) == 1.0 for yr_idx in 1:get_num_years(data), hr_idx in 1:get_num_hours(data))

        # AF not specified for solar in narnia in 2030 or 2035, should be default of 1.0
        @test get_af(data, 2, 1, 1) == 1.0
        @test get_af(data, 2, 1, 2) == 1.0
        @test get_af(data, 2, 1, 3) == 1.0
        @test get_af(data, 2, 1, 4) == 1.0
        @test get_af(data, 2, 2, 1) == 1.0
        @test get_af(data, 2, 2, 2) == 1.0
        @test get_af(data, 2, 2, 3) == 1.0
        @test get_af(data, 2, 2, 4) == 1.0

        # Generator 2 is a solar generator in narnia, should be equal to 0.5 in hours 1 and 4, 0.6 in hours 2 and 3 for 2040.
        @test get_af(data, 2, 3, 1) == 0.5
        @test get_af(data, 2, 3, 2) == 0.6
        @test get_af(data, 2, 3, 3) == 0.6
        @test get_af(data, 2, 3, 4) == 0.5
    end

    @testset "Test load_demand_table!" begin
        config = load_config(config_file)
        data = load_data(config)

        # generator 1 is a natural gas plant, defaults to 1.0

        # AF not specified for ng, should be default of 1.0
        @test all(get_pdem(data, 1, yr_idx, hr_idx) ≈ 0.2 for yr_idx in 1:get_num_years(data), hr_idx in 1:get_num_hours(data))
        @test all(get_pdem(data, 2, yr_idx, hr_idx) ≈ 1.6 for yr_idx in 1:get_num_years(data), hr_idx in 1:get_num_hours(data))
        @test all(get_pdem(data, 3, yr_idx, hr_idx) ≈ 0.2 for yr_idx in 1:get_num_years(data), hr_idx in 1:get_num_hours(data))
    end

    @testset "Test load_demand_table! with shaping" begin
        config = load_config(config_file)
        config[:demand_shape_file] = abspath(@__DIR__, "data", "3bus","demand_shape.csv")
        data = load_data(config)
        archenland_buses = findall(==("archenland"), data[:bus].country)
        narnia_buses = findall(==("narnia"), data[:bus].country)
        all_buses = 1:nrow(data[:bus])


        # Check that narnian demanded power is different across years (look at the demand_shape.csv)
        @testset "Test that bus $bus_idx demand is different across years $yr_idx and $(yr_idx+1)" for bus_idx in narnia_buses, yr_idx in 1:get_num_years(data)-1
            @test ~all(get_pdem(data, 1, yr_idx, hr_idx) ≈ get_pdem(data, 1, yr_idx+1, hr_idx) for hr_idx in 1:get_num_hours(data))
        end
        
        @testset "Test that bus $bus_idx demand is the same across years $yr_idx and $(yr_idx+1)" for bus_idx in archenland_buses, yr_idx in 1:get_num_years(data)-1
            @test all(get_pdem(data, bus_idx, yr_idx, hr_idx) ≈ get_pdem(data, bus_idx, yr_idx+1, hr_idx) for hr_idx in 1:get_num_hours(data))
        end
        
        # Check that each bus changes demand across hours
        @testset "Test that bus $bus_idx demand is different across hours" for bus_idx in all_buses, yr_idx in 1:get_num_years(data)
            @test any(get_pdem(data, bus_idx, yr_idx, 1) != get_pdem(data, bus_idx, yr_idx, hr_idx) for hr_idx in 1:get_num_hours(data))
        end
    end

    @testset "Test load_demand_table! with shaping and matching" begin
        config = load_config(config_file)
        config[:demand_shape_file] = abspath(@__DIR__, "data", "3bus","demand_shape.csv")
        config[:demand_match_file] = abspath(@__DIR__, "data", "3bus","demand_match.csv")
        data = load_data(config)
        archenland_buses = findall(==("archenland"), data[:bus].country)
        narnia_buses = findall(==("narnia"), data[:bus].country)
        all_buses = 1:nrow(data[:bus])

        # The last row, the all-area match is enabled for 2030 and 2035
        @test get_edem_demand(data, :, "y2030", :) ≈ 2.2
        @test get_edem_demand(data, :, "y2035", :) ≈ 2.3

        # In 2040, it should be equal to the naria (2.2) + the archenland match (0.22)
        @test get_edem_demand(data, :, "y2040", :) ≈ 2.53

        @testset for y in get_years(data)
            @test get_edem_demand(data, :country=>"narnia", y, :)*10 ≈ get_edem_demand(data, :country=>"archenland", y, :)
        end
    end

    @testset "Test load_demand_table! with shaping, matching and adding" begin
        config = load_config(config_file)
        config[:demand_shape_file] = abspath(@__DIR__, "data", "3bus","demand_shape.csv")
        config[:demand_match_file] = abspath(@__DIR__, "data", "3bus","demand_match.csv")
        config[:demand_add_file]   = abspath(@__DIR__, "data", "3bus","demand_add.csv")
        data = load_data(config)


        @test get_edem_demand(data, :, "y2030", :) ≈ 2.2
        @test get_edem_demand(data, :, "y2035", :) ≈ 2.3
        @test get_edem_demand(data, :, "y2040", :) ≈ 2.53 + 0.01*8760
    end
end

@testset "Test Setting up the model" begin
    config = load_config(config_file)
    test_dcopf(config)
end

<<<<<<< HEAD
@testset "Test Iteration" begin
    @testset "Test Default Iteration" begin
        results = run_e4st(config_file)
        @test results isa AbstractVector
        @test length(results) == 1
    end
    @testset "Test Custom Iteration" begin
        Base.@kwdef struct TargetAvgAnnualNGGen <: E4ST.Iterable
            target::Float64
            tol::Float64
            avg_ng_prices::Vector{Float64}=Float64[]
            avg_ng_egen::Vector{Float64}=Float64[]
        end
        E4ST.fieldnames_for_yaml(::Type{TargetAvgAnnualNGGen}) = (:target, :tol)
        function E4ST.should_iterate(iter::TargetAvgAnnualNGGen, config, data, model, results)
            tgt = iter.target
            tol = iter.tol
            ng_gen_total = get_model_val_by_gen(data, model, :egen_gen, :genfuel=>"ng")
            ng_gen_ann = ng_gen_total/get_num_years(data)
            return abs(ng_gen_ann-tgt) > tol            
        end
        function E4ST.iterate!(iter::TargetAvgAnnualNGGen, config, data, model, results)
            tgt = iter.target
            ng_gen_total = get_model_val_by_gen(data, model, :egen_gen, :genfuel=>"ng")
            ng_gen_ann = ng_gen_total/get_num_years(data)
            
            diff = ng_gen_ann - tgt
            gen = get_gen_table(data, :genfuel=>"ng")
            ng_price_avg = sum(gen.fuel_cost)/length(gen.fuel_cost)
            if any(≈(ng_gen_ann), iter.avg_ng_egen)
                idx = findfirst(≈(ng_gen_ann), iter.avg_ng_egen)
                iter.avg_ng_prices[idx] = ng_price_avg
            else
                push!(iter.avg_ng_prices, ng_price_avg)
                push!(iter.avg_ng_egen, ng_gen_ann)
            end

            sort!(iter.avg_ng_prices, rev=true)
            sort!(iter.avg_ng_egen)

            # Find the price difference
            if length(iter.avg_ng_prices) < 2
                ng_price_new = ng_price_avg + sign(diff) * 10.0
            else
                interp = LinearInterpolator(iter.avg_ng_egen, iter.avg_ng_prices, NoBoundaries())
                ng_price_new = interp(tgt)
            end
            ng_price_diff = ng_price_new - ng_price_avg
            gen.fuel_cost .+= ng_price_diff
            return nothing            
        end
        E4ST.should_reload_data(::TargetAvgAnnualNGGen) = false
        
        config_file = joinpath(@__DIR__, "config", "config_3bus_iter.yml")
        config = load_config(config_file)
        
        @test config[:iter] isa TargetAvgAnnualNGGen

        # TODO: test saving and loading with iter
        all_results = run_e4st(config)
        @test length(all_results) > 1
    end
=======
@testset "Test loading/saving data from .jls file" begin
    config = load_config(config_file)
    config[:out_path] = "out/3bus1"
    E4ST.make_out_path!(config)
    data1 = load_data(config)

    # Check that it is trying to load in the data file
    config[:data_file] = "out/3bus1/blah.jls"
    @test_throws Exception load_data(config)

    # Check that data file is loaded in and identical.  Also check that other files aren't touched
    config[:data_file] = "out/3bus1/data.jls"
    config[:demand_file] = "blah.csv"
    data2 = load_data(config)
    @test data1 == data2
end

@testset "Test loading/saving model from .jls file" begin
    config = load_config(config_file)
    config[:out_path] = "../out/3bus1"
    E4ST.make_paths_absolute!(config, config_file)
    E4ST.make_out_path!(config)
    data = load_data(config)
    model1 = setup_model(config, data)

    # Check that it is trying to load in the model file
    config[:model_presolve_file] = "bad/path/to/blah.jls"
    @test_throws Exception setup_model(config)

    # Check that data file is loaded in and identical.  Also check that other files aren't touched
    config[:model_presolve_file] = "../out/3bus1/model_presolve.jls"
    E4ST.make_paths_absolute!(config, config_file)
    model2 = setup_model(config, data)
    optimize!(model1)
    optimize!(model2)
    @test value.(model1[:θ_bus]) ≈ value.(model2[:θ_bus])
>>>>>>> 1480fe1e
end<|MERGE_RESOLUTION|>--- conflicted
+++ resolved
@@ -211,7 +211,6 @@
     test_dcopf(config)
 end
 
-<<<<<<< HEAD
 @testset "Test Iteration" begin
     @testset "Test Default Iteration" begin
         results = run_e4st(config_file)
@@ -274,7 +273,6 @@
         all_results = run_e4st(config)
         @test length(all_results) > 1
     end
-=======
 @testset "Test loading/saving data from .jls file" begin
     config = load_config(config_file)
     config[:out_path] = "out/3bus1"
@@ -311,5 +309,4 @@
     optimize!(model1)
     optimize!(model2)
     @test value.(model1[:θ_bus]) ≈ value.(model2[:θ_bus])
->>>>>>> 1480fe1e
 end