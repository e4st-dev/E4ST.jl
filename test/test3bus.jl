--- conflicted
+++ resolved
@@ -211,7 +211,6 @@
     test_dcopf(config)
 end
 
-<<<<<<< HEAD
 @testset "Test adding a Mod with constraint" begin
     """
 
@@ -262,7 +261,8 @@
 end
 
 # get_gen_result(data, model, PerMWhGen(), :emis_co2, gen_idx, yr_idx, hr_idx)
-=======
+
+
 @testset "Test Iteration" begin
     @testset "Test Default Iteration" begin
         results = run_e4st(config_file)
@@ -325,5 +325,4 @@
         all_results = run_e4st(config)
         @test length(all_results) > 1
     end
-end
->>>>>>> baf535d6
+end