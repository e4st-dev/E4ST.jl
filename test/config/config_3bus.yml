out_path:    "../out/3bus"
gen_file:    "../data/3bus/gen.csv"
bus_file:    "../data/3bus/bus.csv"
branch_file: "../data/3bus/branch.csv"
hours_file:  "../data/3bus/hours.csv"
af_file:     "../data/3bus/af.csv"
demand_file: "../data/3bus/demand.csv"
<<<<<<< HEAD
genfuel_gentype_file: "../data/3bus/genfuel_gentype.csv"
=======
logging:     false
voll: 5000000
>>>>>>> 926e02cd
years:
  - y2030
  - y2035
  - y2040
optimizer:
  type: "HiGHS" # See available options here: https://docs.juliahub.com/HiGHS/WFic5/0.3.1/
  dual_feasibility_tolerance: 1e-5
  log_file: HiGHS.log
  solver: simplex # "ipm" is probably preferred for larger problems, but it logs to console due to an issue
mods:<|MERGE_RESOLUTION|>--- conflicted
+++ resolved
@@ -5,12 +5,9 @@
 hours_file:  "../data/3bus/hours.csv"
 af_file:     "../data/3bus/af.csv"
 demand_file: "../data/3bus/demand.csv"
-<<<<<<< HEAD
 genfuel_gentype_file: "../data/3bus/genfuel_gentype.csv"
-=======
 logging:     false
 voll: 5000000
->>>>>>> 926e02cd
 years:
   - y2030
   - y2035
