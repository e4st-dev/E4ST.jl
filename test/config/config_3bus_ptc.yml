--- conflicted
+++ resolved
@@ -5,13 +5,8 @@
     values: 
       y2035: 12
       y2040: 12
-<<<<<<< HEAD
-    years_after_ref_min: 0
-    years_after_ref_max: 30
-=======
     gen_age_min: 0
     gen_age_max: 10
->>>>>>> 0c2f8b23
     gen_filters:
       emis_co2: "<= 0.1"
       country: "narnia"
