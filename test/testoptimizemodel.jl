@testset "Test Optimizing Model" begin

    config_file = joinpath(@__DIR__, "config", "config_3bus.yml")
    config = read_config(config_file)

    data = read_data(config)
    model = setup_model(config, data)

    optimize!(model)
    # solution_summary(model)

    @test check(model)

    parse_results!(config, data, model)

    @testset "Test no curtailment" begin
        bus = get_table(data, :bus)
        years = get_years(data)
        rep_hours = get_table(data, :hours)
        total_elserv = aggregate_result(total, data, :bus, :elserv)
        total_elnom = aggregate_result(total, data, :bus, :elnom)
        # total_plserv = sum(rep_hours.hours[hour_idx].*value.(model[:plserv_bus][bus_idx, year_idx, hour_idx]) for bus_idx in 1:nrow(bus), year_idx in 1:length(years), hour_idx in 1:nrow(rep_hours))
        total_elcurt = aggregate_result(total, data, :bus, :elcurt)
        @test total_elserv ≈ total_elnom
        @test all(p->abs(p)<1e-6, total_elcurt)
    end

    @testset "Test DC lines" begin
        res_raw = get_raw_results(data)
        @test haskey(data, :dc_line)
        @test haskey(res_raw, :pflow_dc)
        @test 0 < maximum(abs, res_raw[:pflow_dc]) <= maximum(get_table(data, :dc_line).pflow_max)
    end

    # make sure energy generated is non_zero
    gen = get_table(data, :gen)

    for gen_idx in 1:nrow(gen)
        @test aggregate_result(total, data, :gen, :egen, gen_idx) >= 0
    end

    @testset "Test exogenous retirement" begin
        @test count(==("retired_exog"), gen.build_status) == 1
        @test count(==("retired_endog"), gen.build_status) > 1
    end

    @testset "Test site constraints" begin
        build_gen = get_table(data, :build_gen)
        bus = get_table(data, :bus)
        nyr = get_num_years(data)
        @test all(
            aggregate_result(total, data, :gen, :pcap, [:build_id=>row.build_id, :bus_idx=>bus_idx], yr_idx) <= row.pcap_max
            for row in eachrow(build_gen), bus_idx in 1:nrow(bus), yr_idx in 1:nyr
        )
        res_raw = get_raw_results(data)
        @test haskey(res_raw, Symbol("cons_pcap_gen_match_max_build"))
        @test haskey(res_raw, Symbol("cons_pcap_gen_match_min_build"))
    end

    @testset "Test Accessor methods" begin
        @test aggregate_result(total, data, :gen, :egen, :genfuel=>"ng", "y2040", 1:3) ≈ 
            aggregate_result(total, data, :gen, :egen, :genfuel=>"ng", 3, [1,2,3])

        @test aggregate_result(total, data, :gen, :egen, 1:2, ["y2035","y2040"], 1:3) ≈ 
            aggregate_result(total, data, :gen, :egen, 1, 2:3, [1,2,3]) + 
            aggregate_result(total, data, :gen, :egen, 2, 2:3, 1) +
            aggregate_result(total, data, :gen, :egen, 2, 2:3, 2) +
            aggregate_result(total, data, :gen, :egen, 2, 2:3, 3)

        @test aggregate_result(total, data, :gen, :egen) ≈ aggregate_result(total, data, :gen, :egen, :)
        @test aggregate_result(total, data, :gen, :egen, :genfuel=>"ng") ≈
            aggregate_result(total, data, :gen, :egen, (:genfuel=>"ng", :country=>"narnia")) + 
            aggregate_result(total, data, :gen, :egen, (:genfuel=>"ng", :country=>"archenland"))
        
    end

    @testset "Test line losses on plserv" begin
        egen = aggregate_result(total, data, :gen, :egen)
        elserv = aggregate_result(total, data, :bus, :elserv)
        @test egen ≈ elserv / (1-config[:line_loss_rate]) 
    end
    
    @testset "Test line losses with pflow" begin
        config = read_config(config_file, line_loss_type="pflow")
        data = read_data(config)
        model = setup_model(config, data)
        optimize!(model)
        parse_results!(config, data, model)

        egen = aggregate_result(total, data, :gen, :egen)
        elserv = aggregate_result(total, data, :bus, :elserv)
        eflow_in = aggregate_result(total, data, :bus, :eflow_in)
        @test egen ≈ (config[:line_loss_rate] * eflow_in) + elserv
    end

<<<<<<< HEAD
    @testset "Test FuelPrice Modification" begin
        config_fuel_price_file = joinpath(@__DIR__, "config/config_fuel_price.yml")
        config = read_config(config_file, config_fuel_price_file)

        data = read_data(config)
        model = setup_model(config, data)
        gen = get_table(data, :gen)
        nyr = get_num_years(data)
        nhr = get_num_hours(data)

        @test haskey(model, :fuel_used)
        @test haskey(model, :fuel_sold)

        optimize!(model)

        parse_results!(config, data, model)
        process_results!(config, data)

        fuel_sold = get_raw_result(data, :fuel_sold)
        fuel_used = get_raw_result(data, :fuel_used)

        @test sum(fuel_sold) ≈ sum(fuel_used)
        @test aggregate_result(total, data, :gen, :heat_rate, :genfuel=>["ng", "coal"]) ≈ sum(fuel_sold)

        # Test NG specifically
        @test aggregate_result(total, data, :gen, :heat_rate, (:genfuel=>"ng")) > 1e3 # If this is failing, probably need to redesign test or make fuel cheaper.

        for yr_idx in 1:nyr
            ng_used = aggregate_result(total, data, :gen, :heat_rate, (:genfuel=>"ng", :country=>"archenland"), yr_idx)
            ng_used == 0 && continue
            ng_price = aggregate_result(average, data, :fuel_markets, :clearing_price, (:genfuel=>"ng", :subarea=>"archenland"), yr_idx)
            ng_idxs = get_table_row_idxs(data, :gen, (:genfuel=>"ng", :country=>"archenland"))
            for ng_idx in ng_idxs
                for hr_idx in 1:nhr
                    fuel_price = gen.fuel_price[ng_idx][yr_idx, hr_idx]
                    @test fuel_price ≈ ng_price
                    tol = 1e-6
                    if ng_used <= 50000 - tol
                        @test fuel_price ≈ 0.1
                    elseif abs(ng_used - 50000) < tol
                        @test 0.1 <= fuel_price <= 0.2
                    elseif 50000 < ng_used < 100000 - tol
                        @test fuel_price ≈ 0.2
                    elseif abs(ng_used - 100000) < tol
                        @test 0.2 <= fuel_price <= 0.3
                    elseif 100000 < ng_used <= 150000 - tol
                        @test fuel_price ≈ 0.3
                    elseif abs(ng_used - 150000) < tol
                        @test 0.3 <= fuel_price <= 0.4
                    else
                        @test fuel_price ≈ 0.4
                    end
                end
            end
        end

        


=======
    @testset "Test InterfaceLimit" begin
        # Test that without InterfaceLimit, branch flow is sometimes less than 0.2
        @test aggregate_result(minimum, data, :branch, :pflow, (:f_bus_idx=>1, :t_bus_idx=>2)) < 0.2 - 1e-9
        
        # Now run with interface limits and test that it is always >= 0.2
        config_file_if = joinpath(@__DIR__, "config", "config_3bus_if.yml")
        config = read_config(config_file, config_file_if)
        data = read_data(config)
        model = setup_model(config, data)
        optimize!(model)
        @test check(model)
        parse_results!(config, data, model)

        # Test that pflow limits were observed
        @test aggregate_result(minimum, data, :branch, :pflow, (:f_bus_idx=>1, :t_bus_idx=>2)) >= 0.2 - 1e-9

        # Test that there was no curtailment
        @test aggregate_result(total, data, :bus, :elcurt) < 1e-6

        # Test that eflow_yearly limits were observed.
        @test aggregate_result(total, data, :branch, :eflow, (:f_bus_idx=>1, :t_bus_idx=>2)) >= 2000
>>>>>>> 3004eeed
    end

end<|MERGE_RESOLUTION|>--- conflicted
+++ resolved
@@ -93,7 +93,6 @@
         @test egen ≈ (config[:line_loss_rate] * eflow_in) + elserv
     end
 
-<<<<<<< HEAD
     @testset "Test FuelPrice Modification" begin
         config_fuel_price_file = joinpath(@__DIR__, "config/config_fuel_price.yml")
         config = read_config(config_file, config_fuel_price_file)
@@ -151,9 +150,6 @@
         end
 
         
-
-
-=======
     @testset "Test InterfaceLimit" begin
         # Test that without InterfaceLimit, branch flow is sometimes less than 0.2
         @test aggregate_result(minimum, data, :branch, :pflow, (:f_bus_idx=>1, :t_bus_idx=>2)) < 0.2 - 1e-9
@@ -175,7 +171,6 @@
 
         # Test that eflow_yearly limits were observed.
         @test aggregate_result(total, data, :branch, :eflow, (:f_bus_idx=>1, :t_bus_idx=>2)) >= 2000
->>>>>>> 3004eeed
     end
 
 end